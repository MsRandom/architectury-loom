import com.github.jengelman.gradle.plugins.shadow.tasks.ShadowJar
import org.w3c.dom.Document

plugins {
	id 'java'
	id 'maven-publish'
	id 'java-gradle-plugin'
	id 'idea'
	id 'eclipse'
	id 'groovy'
	id 'checkstyle'
	id 'jacoco'
	id 'codenarc'
<<<<<<< HEAD
	id "org.cadixdev.licenser" version "0.5.0"
	id 'com.github.johnrengelman.shadow' version '7.0.0'
	id 'net.kyori.blossom' version '1.3.0'
=======
	id "com.diffplug.spotless" version "5.14.1"
>>>>>>> f26e9e2c
}

sourceCompatibility = 16
targetCompatibility = 16

tasks.withType(JavaCompile).configureEach {
	it.options.encoding = "UTF-8"
	it.options.release = 16
}

group = "dev.architectury"
archivesBaseName = project.name
def baseVersion = '0.9.0'
def runNumber = System.getenv("GITHUB_RUN_NUMBER") ?: "9999"

def isSnapshot = System.getenv("PR_NUM") != null

def buildNum = "release #$runNumber"

if (!isSnapshot) {
	version = baseVersion + "." + runNumber
} else {
	version = baseVersion + "-PR." + System.getenv("PR_NUM") + "." + runNumber
}

logger.lifecycle(":building plugin v${version}")

repositories {
	mavenCentral()
	maven { url "https://maven.fabricmc.net/" }
	maven { url "https://maven.architectury.dev/" }
	maven {
		url "https://maven.minecraftforge.net/"
		content {
			excludeGroupByRegex "org\\.eclipse\\.?.*"
		}
	}
}

configurations {
	bootstrap {
		transitive false
	}
	compileClasspath.extendsFrom bootstrap
	runtimeClasspath.extendsFrom bootstrap
	testRuntimeClasspath.extendsFrom bootstrap
}

configurations.all {
	resolutionStrategy {
		// I am sorry, for now
		// failOnNonReproducibleResolution()
	}
}

dependencies {
	implementation gradleApi()

	bootstrap project(":bootstrap")

	// libraries
	implementation ('commons-io:commons-io:2.8.0')
	implementation ('org.zeroturnaround:zt-zip:1.14')
	implementation ('com.google.code.gson:gson:2.8.6')
	implementation ('com.fasterxml.jackson.core:jackson-databind:2.12.3')
	implementation ('com.google.guava:guava:30.1-jre')
	implementation ('org.ow2.asm:asm:9.2')
	implementation ('org.ow2.asm:asm-analysis:9.2')
	implementation ('org.ow2.asm:asm-commons:9.2')
	implementation ('org.ow2.asm:asm-tree:9.2')
	implementation ('org.ow2.asm:asm-util:9.2')
	implementation ('me.tongfei:progressbar:0.9.0')

	// game handling utils
	implementation ('net.fabricmc:stitch:0.6.1') {
		exclude module: 'mercury'
		exclude module: 'enigma'
	}

	// tinyfile management
<<<<<<< HEAD
	implementation ('dev.architectury:tiny-remapper:1.1.0')
	implementation ('dev.architectury:mappings-layers-core:1.3.8')
=======
	implementation ('net.fabricmc:tiny-remapper:0.4.3')
>>>>>>> f26e9e2c
	implementation ('net.fabricmc:tiny-mappings-parser:0.3.0+build.17')

	implementation 'net.fabricmc:access-widener:1.0.0'
	implementation 'net.fabricmc:mapping-io:0.1.3'

	implementation ('net.fabricmc:lorenz-tiny:3.0.0') {
		transitive = false
	}
	implementation ('org.cadixdev:lorenz-io-proguard:0.5.6')
	implementation "dev.architectury:refmap-remapper:1.0.5"

	// decompilers
	implementation ('net.fabricmc:fabric-fernflower:1.4.1')
	implementation ('org.benf:cfr:0.151')

	// source code remapping
	implementation ('org.cadixdev:mercury:0.2.9-architectury')

	// Mercury pulls all of these deps in, however eclipse does not specify the exact version to use so they can get updated without us knowing.
	// Depend specifically on these versions to prevent them from being updated under our feet.
	// The POM is also patched later on to as this strict versioning does not make it through.
	implementation ('org.eclipse.jdt:org.eclipse.jdt.core:[3.21.0]')
	implementation ('org.eclipse.platform:org.eclipse.compare.core:[3.6.1000]')
	implementation ('org.eclipse.platform:org.eclipse.core.commands:[3.9.800]')
	implementation ('org.eclipse.platform:org.eclipse.core.contenttype:[3.7.900]')
	implementation ('org.eclipse.platform:org.eclipse.core.expressions:[3.7.100]')
	implementation ('org.eclipse.platform:org.eclipse.core.filesystem:[1.7.700]')
	implementation ('org.eclipse.platform:org.eclipse.core.jobs:[3.10.1100]')
	implementation ('org.eclipse.platform:org.eclipse.core.resources:[3.14.0]')
	implementation ('org.eclipse.platform:org.eclipse.core.runtime:[3.20.100]')
	implementation ('org.eclipse.platform:org.eclipse.equinox.app:[1.5.100]')
	implementation ('org.eclipse.platform:org.eclipse.equinox.common:[3.14.100]')
	implementation ('org.eclipse.platform:org.eclipse.equinox.preferences:[3.8.200]')
	implementation ('org.eclipse.platform:org.eclipse.equinox.registry:[3.10.100]')
	implementation ('org.eclipse.platform:org.eclipse.osgi:[3.16.200]')
	implementation ('org.eclipse.platform:org.eclipse.team.core:[3.8.1100]')
	implementation ('org.eclipse.platform:org.eclipse.text:[3.11.0]')


	// Kapt integration
	compileOnly('org.jetbrains.kotlin:kotlin-gradle-plugin:1.5.0')

	// Forge patches
	implementation ('net.minecraftforge:binarypatcher:1.1.1')
	implementation ('org.cadixdev:lorenz:0.5.3')
	implementation ('org.cadixdev:lorenz-asm:0.5.3')
	implementation ('de.oceanlabs.mcp:mcinjector:3.8.0')
	implementation ('com.opencsv:opencsv:5.4')

	// Testing
	testImplementation(gradleTestKit())
	testImplementation('org.spockframework:spock-core:2.0-groovy-3.0') {
		exclude module: 'groovy-all'
	}
	testImplementation 'io.javalin:javalin:3.13.7'

	compileOnly 'org.jetbrains:annotations:20.1.0'
}

blossom {
	replaceToken '$LOOM_VERSION', version
}

jar {
	classifier 'jar'
}

task mainJar(type: Jar, dependsOn: jar) {
	from zipTree(jar.archiveFile)

	manifest {
		attributes 'Implementation-Version': project.version + ' Build(' + buildNum + ')'
	}

	from configurations.bootstrap.collect { it.isDirectory() ? it : zipTree(it) }
}

task sourcesJar(type: Jar, dependsOn: classes) {
	archiveClassifier = 'sources'
	from sourceSets.main.allSource
}

task javadocJar(type: Jar, dependsOn: javadoc) {
	archiveClassifier = 'javadoc'
	from javadoc.destinationDir
}

<<<<<<< HEAD
tasks.shadowJar.enabled = false

license {
	header rootProject.file("HEADER")
	include "**/*.java"
	include "**/*.groovy"
	exclude '**/loom/util/DownloadUtil.java'
	exclude '**/projects'
	exclude '**/loom/util/FileSystemUtil.java'
=======
spotless {
	java {
		licenseHeaderFile(rootProject.file("HEADER")).yearSeparator("-")
		targetExclude("**/loom/util/DownloadUtil.java")
	}

	groovy {
		licenseHeaderFile(rootProject.file("HEADER")).yearSeparator("-")
	}
>>>>>>> f26e9e2c
}

checkstyle {
	configFile = file('checkstyle.xml')
	toolVersion = '8.44'
}

codenarc {
	toolVersion = "2.1.0"
	configFile = file("codenarc.groovy")
}

gradlePlugin {
	plugins {
		fabricLoom {
			id = 'dev.architectury.loom'
			implementationClass = 'net.fabricmc.loom.bootstrap.LoomGradlePluginBootstrap'
		}
	}
}

build.dependsOn mainJar

jacoco {
	toolVersion = "0.8.6"
}

// Run to get test coverage.
jacocoTestReport {
	dependsOn test
	reports {
		xml.enabled false
		csv.enabled false
		html.destination file("${buildDir}/jacocoHtml")
	}
}

test {
	maxHeapSize = "4096m"
	useJUnitPlatform()
}

import org.w3c.dom.Document
import org.w3c.dom.Element
import org.w3c.dom.Node

def patchPom(groovy.util.Node node) {
	node.dependencies.first().each {
		def groupId = it.get("groupId").first().value().first()

		// Patch all eclipse deps to use a strict version
		if (groupId.startsWith("org.eclipse.")) {
			def version = it.get("version").first().value().first()
			if (!version.startsWith("[")) {
				it.get("version").first().value = new groovy.util.NodeList(["[$version]"])
			}
		}
	}
}

publishing {
	publications {
		plugin(MavenPublication) {
			groupId 'dev.architectury.loom'
			artifactId 'dev.architectury.loom.gradle.plugin'

			from components.java
			artifact mainJar
			artifact sourcesJar

			pom.withXml {
				patchPom(asNode())
			}
		}

		maven(MavenPublication) { publication ->
			groupId project.group
			artifactId project.archivesBaseName

			from components.java
			artifact mainJar
			artifact sourcesJar
			artifact javadocJar

			pom.withXml {
				patchPom(asNode())
			}
		}

		if (isSnapshot) return

		mavenSnapshot(MavenPublication) { publication ->
			groupId project.group
			artifactId project.archivesBaseName
			version baseVersion + '-SNAPSHOT'

			from components.java
			artifact mainJar
			artifact sourcesJar
			artifact javadocJar

			pom.withXml {
				patchPom(asNode())
			}
		}

		pluginSnapshot(MavenPublication) {
			groupId 'dev.architectury.loom'
			artifactId 'dev.architectury.loom.gradle.plugin'
			version baseVersion + '-SNAPSHOT'

			pom.withXml {
				// Based off org.gradle.plugin.devel.plugins.MavenPluginPublishPlugin
				Element root = asElement()
				Document document = root.getOwnerDocument()
				Node dependencies = root.appendChild(document.createElement('dependencies'))
				Node dependency = dependencies.appendChild(document.createElement('dependency'))
				Node groupId = dependency.appendChild(document.createElement('groupId'))
				groupId.setTextContent(project.group)
				Node artifactId = dependency.appendChild(document.createElement('artifactId'))
				artifactId.setTextContent(project.archivesBaseName)
				Node version = dependency.appendChild(document.createElement('version'))
				version.setTextContent(baseVersion + '-SNAPSHOT')
			}
		}
	}
	
	repositories {
		if (System.getenv("MAVEN_PASS") != null) {
			maven {
				url = "https://deploy.shedaniel.me/"
				credentials {
					username = "shedaniel"
					password = System.getenv("MAVEN_PASS")
				}
			}
		}
	}
}

// Need to tweak this file to pretend we are compatible with j8 so the bootstrap will run.
tasks.withType(GenerateModuleMetadata) {
	doLast {
		def file = outputFile.get().asFile

		def metadata = new groovy.json.JsonSlurper().parseText(file.text)

		metadata.variants.each {
			it.attributes["org.gradle.jvm.version"] = 8
		}

		file.text = groovy.json.JsonOutput.toJson(metadata)
	}
}

// A task to output a json file with a list of all the test to run
task writeActionsTestMatrix() {
	doLast {
		def testMatrix = []
		file('src/test/groovy/net/fabricmc/loom/test/integration').eachFile {
			if (it.name.endsWith("Test.groovy")) {
				if (it.name.endsWith("ReproducibleBuildTest.groovy")) {
					// This test gets a special case to run across all os's
					return
				}

				def className = it.name.replace(".groovy", "")
				testMatrix.add("net.fabricmc.loom.test.integration.${className}")
			}
		}

		// Run all the unit tests togeather
		testMatrix.add("net.fabricmc.loom.test.unit.*")

		def json = groovy.json.JsonOutput.toJson(testMatrix)
		def output = file("build/test_matrix.json")
		output.parentFile.mkdir()
		output.text = json
	}
}

tasks.named('wrapper') {
	distributionType = Wrapper.DistributionType.ALL
}

tasks.withType(GenerateModuleMetadata) {
	enabled = false
}<|MERGE_RESOLUTION|>--- conflicted
+++ resolved
@@ -1,6 +1,3 @@
-import com.github.jengelman.gradle.plugins.shadow.tasks.ShadowJar
-import org.w3c.dom.Document
-
 plugins {
 	id 'java'
 	id 'maven-publish'
@@ -11,13 +8,8 @@
 	id 'checkstyle'
 	id 'jacoco'
 	id 'codenarc'
-<<<<<<< HEAD
-	id "org.cadixdev.licenser" version "0.5.0"
-	id 'com.github.johnrengelman.shadow' version '7.0.0'
+	id "com.diffplug.spotless" version "5.14.1"
 	id 'net.kyori.blossom' version '1.3.0'
-=======
-	id "com.diffplug.spotless" version "5.14.1"
->>>>>>> f26e9e2c
 }
 
 sourceCompatibility = 16
@@ -98,12 +90,8 @@
 	}
 
 	// tinyfile management
-<<<<<<< HEAD
 	implementation ('dev.architectury:tiny-remapper:1.1.0')
 	implementation ('dev.architectury:mappings-layers-core:1.3.8')
-=======
-	implementation ('net.fabricmc:tiny-remapper:0.4.3')
->>>>>>> f26e9e2c
 	implementation ('net.fabricmc:tiny-mappings-parser:0.3.0+build.17')
 
 	implementation 'net.fabricmc:access-widener:1.0.0'
@@ -191,27 +179,16 @@
 	from javadoc.destinationDir
 }
 
-<<<<<<< HEAD
-tasks.shadowJar.enabled = false
-
-license {
-	header rootProject.file("HEADER")
-	include "**/*.java"
-	include "**/*.groovy"
-	exclude '**/loom/util/DownloadUtil.java'
-	exclude '**/projects'
-	exclude '**/loom/util/FileSystemUtil.java'
-=======
 spotless {
 	java {
 		licenseHeaderFile(rootProject.file("HEADER")).yearSeparator("-")
 		targetExclude("**/loom/util/DownloadUtil.java")
+		targetExclude("**/loom/util/FileSystemUtil.java")
 	}
 
 	groovy {
 		licenseHeaderFile(rootProject.file("HEADER")).yearSeparator("-")
 	}
->>>>>>> f26e9e2c
 }
 
 checkstyle {
