plugins {
	id 'java'
	id 'maven-publish'
	id 'java-gradle-plugin'
	id 'idea'
	id 'eclipse'
	id 'groovy'
	id 'checkstyle'
<<<<<<< HEAD
	id 'com.github.johnrengelman.shadow' version '4.0.4'
=======
	id "org.cadixdev.licenser" version "0.5.0"
>>>>>>> 57c9a8f3
}

sourceCompatibility = 1.8
targetCompatibility = 1.8

group = 'me.shedaniel'
archivesBaseName = project.name
def baseVersion = '0.6'
def runNumber = (System.getenv("GITHUB_RUN_NUMBER") == null ? (((short) new Random().nextInt()).abs() + 1000).toString() : System.getenv("GITHUB_RUN_NUMBER"))

def isSnapshot = System.getenv("PR_NUM") != null

def build = "release #$runNumber"

if (!isSnapshot) {
	version = baseVersion + "." + runNumber
} else {
	version = baseVersion + "-PR." + System.getenv("PR_NUM") + "." + runNumber
}

logger.lifecycle(":building plugin v${version}")

configurations {
	forgeInjectShadow
	forgeInjectCompileClasspath.extendsFrom(forgeInjectShadow)
	forgeInjectRuntimeClasspath.extendsFrom(forgeInjectShadow)
}

sourceSets {
	forgeInject
}

repositories {
	maven { url "https://maven.fabricmc.net/" }
	maven { url "https://files.minecraftforge.net/maven/" }
	maven { url "https://maven.shedaniel.me/" }
	mavenCentral()
}

dependencies {
	implementation gradleApi()

	// libraries
	implementation ('commons-io:commons-io:2.8.0')
	implementation ('org.zeroturnaround:zt-zip:1.14')
	implementation ('com.google.code.gson:gson:2.8.6')
	implementation ('com.google.guava:guava:30.1-jre')
	implementation ('org.ow2.asm:asm:9.1')
	implementation ('org.ow2.asm:asm-analysis:9.1')
	implementation ('org.ow2.asm:asm-commons:9.1')
	implementation ('org.ow2.asm:asm-tree:9.1')
	implementation ('org.ow2.asm:asm-util:9.1')
	implementation ('me.tongfei:progressbar:0.9.0')

	// game handling utils
	implementation ('net.fabricmc:stitch:0.5.1+build.77') {
		exclude module: 'mercury'
		exclude module: 'enigma'
	}

	// tinyfile management
	implementation ('net.fabricmc:tiny-remapper:0.3.2')
	implementation ('net.fabricmc:tiny-mappings-parser:0.3.0+build.17')

	implementation 'net.fabricmc:access-widener:1.0.0'

	implementation ('net.fabricmc:lorenz-tiny:3.0.0') {
		transitive = false
	}
	implementation ('org.cadixdev:lorenz-io-proguard:0.5.6')

	// decompilers
	implementation ('net.fabricmc:fabric-fernflower:1.3.0')
	implementation ('org.benf:cfr:0.150')

	// source code remapping
	implementation ('org.cadixdev:mercury:0.2.8')

	// Kapt integration
	compileOnly('org.jetbrains.kotlin:kotlin-gradle-plugin:1.4.21')

	// Forge patches
	implementation ('net.minecraftforge:binarypatcher:1.1.1')
	implementation ('org.cadixdev:lorenz:0.5.3')
	implementation ('org.cadixdev:lorenz-asm:0.5.3')
	implementation ('net.minecraftforge:accesstransformers:2.2.0')
	implementation ('de.oceanlabs.mcp:mcinjector:3.8.0')
	implementation ('net.md-5:SpecialSource:1.8.3')

	// Forge injection
	forgeInjectShadow ('net.fabricmc:tiny-mappings-parser:0.2.2.14')
	forgeInjectImplementation ('cpw.mods:modlauncher:6.1.3')
	forgeInjectImplementation ('org.spongepowered:mixin:0.8.2')
	forgeInjectImplementation ('com.google.code.gson:gson:2.8.6')
	forgeInjectImplementation ('com.google.guava:guava:21.0')
	forgeInjectImplementation ('org.apache.logging.log4j:log4j-api:2.11.2')

	// Testing
	testImplementation(gradleTestKit())
	testImplementation('org.spockframework:spock-core:1.3-groovy-2.4') {
		exclude module: 'groovy-all'
	}

	compileOnly 'org.jetbrains:annotations:20.1.0'

}

task forgeInjectJar(type: com.github.jengelman.gradle.plugins.shadow.tasks.ShadowJar, dependsOn: [compileForgeInjectJava, processForgeInjectResources]) {
	configurations = [project.configurations.forgeInjectShadow]
	classifier = 'forgeinject'
	from compileForgeInjectJava.outputs
	from processForgeInjectResources.outputs
}

jar {
	dependsOn forgeInjectJar

	from(forgeInjectJar.outputs) {
		into "inject"
		rename { "injection.jar" }
	}

	manifest {
		attributes 'Implementation-Version': project.version + ' Build(' + build + ')'
	}
}

task sourcesJar(type: Jar, dependsOn: classes) {
	classifier = 'sources'
	from sourceSets.main.allSource
}

task javadocJar(type: Jar, dependsOn: javadoc) {
	classifier = 'javadoc'
	from javadoc.destinationDir
}

license {
	header rootProject.file("HEADER")
	include "**/*.java"
	exclude '**/loom/util/DownloadUtil.java'
	exclude '**/loom/util/FileSystemUtil.java'
	exclude '**/loom/inject/mixin/MixinIntermediaryDevRemapper.java'
}

checkstyle {
	configFile = file('checkstyle.xml')
	toolVersion = '8.39'
}

gradlePlugin {
	plugins {
		fabricLoom {
			id = 'forgified-fabric-loom'
			implementationClass = 'net.fabricmc.loom.LoomGradlePlugin'
		}
	}
}

publishing {
	publications {
		plugin(MavenPublication) {
			groupId 'forgified-fabric-loom'
			artifactId 'forgified-fabric-loom.gradle.plugin'

			from components.java
			artifact sourcesJar
		}

		maven(MavenPublication) { publication ->
			groupId project.group
			artifactId project.archivesBaseName

			from components.java
			artifact sourcesJar
			artifact javadocJar
		}
	}
	
	repositories {
		if (System.getenv("MAVEN_PASS") != null) {
			maven {
				url = "https://deploy.shedaniel.me/"
				credentials {
					username = "shedaniel"
					password = System.getenv("MAVEN_PASS")
				}
			}
		}
	}
}<|MERGE_RESOLUTION|>--- conflicted
+++ resolved
@@ -6,11 +6,8 @@
 	id 'eclipse'
 	id 'groovy'
 	id 'checkstyle'
-<<<<<<< HEAD
+	id "org.cadixdev.licenser" version "0.5.0"
 	id 'com.github.johnrengelman.shadow' version '4.0.4'
-=======
-	id "org.cadixdev.licenser" version "0.5.0"
->>>>>>> 57c9a8f3
 }
 
 sourceCompatibility = 1.8
