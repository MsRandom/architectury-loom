--- conflicted
+++ resolved
@@ -25,14 +25,10 @@
 
 group = "dev.architectury"
 archivesBaseName = project.name
-<<<<<<< HEAD
-def baseVersion = '0.7.2'
+def baseVersion = '0.8.0'
 def runNumber = System.getenv("GITHUB_RUN_NUMBER") ?: "9999"
 
 def isSnapshot = System.getenv("PR_NUM") != null
-=======
-def baseVersion = '0.8'
->>>>>>> 9fb167d5
 
 def buildNum = "release #$runNumber"
 
@@ -78,12 +74,8 @@
 	implementation ('me.tongfei:progressbar:0.9.0')
 
 	// game handling utils
-<<<<<<< HEAD
-	implementation ('net.fabricmc:stitch:0.5.1+build.77') {
+	implementation ('net.fabricmc:stitch:0.6.1') {
 		exclude module: 'mercury'
-=======
-	implementation ('net.fabricmc:stitch:0.6.1') {
->>>>>>> 9fb167d5
 		exclude module: 'enigma'
 	}
 
