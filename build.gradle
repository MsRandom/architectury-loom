plugins {
	id 'java'
	id 'maven-publish'
	id 'java-gradle-plugin'
	id 'idea'
	id 'eclipse'
	id 'groovy'
	id 'checkstyle'
	id 'jacoco'
	id 'codenarc'
	id "com.diffplug.spotless" version "5.14.1"
	id 'net.kyori.blossom' version '1.3.0'
}

sourceCompatibility = 16
targetCompatibility = 16

tasks.withType(JavaCompile).configureEach {
	it.options.encoding = "UTF-8"
	it.options.release = 16
}

group = "dev.architectury"
archivesBaseName = project.name
<<<<<<< HEAD
def baseVersion = '0.9.1'
def runNumber = System.getenv("GITHUB_RUN_NUMBER") ?: "9999"

def isSnapshot = System.getenv("PR_NUM") != null
=======
def baseVersion = '0.10'
>>>>>>> a0c2d877

def buildNum = "release #$runNumber"

if (!isSnapshot) {
	version = baseVersion + "." + runNumber
} else {
	version = baseVersion + "-PR." + System.getenv("PR_NUM") + "." + runNumber
}

logger.lifecycle(":building plugin v${version}")

repositories {
	mavenCentral()
	maven { url "https://maven.fabricmc.net/" }
	maven { url "https://maven.architectury.dev/" }
	maven {
		url "https://maven.minecraftforge.net/"
		content {
			excludeGroupByRegex "org\\.eclipse\\.?.*"
		}
	}
}

configurations {
	bootstrap {
		transitive false
	}
	compileClasspath.extendsFrom bootstrap
	runtimeClasspath.extendsFrom bootstrap
	testRuntimeClasspath.extendsFrom bootstrap
}

configurations.all {
	resolutionStrategy {
		// I am sorry, for now
		// failOnNonReproducibleResolution()
	}
}

dependencies {
	implementation gradleApi()

	bootstrap project(":bootstrap")

	// libraries
	implementation ('commons-io:commons-io:2.8.0')
	implementation ('org.zeroturnaround:zt-zip:1.14')
	implementation ('com.google.code.gson:gson:2.8.7')
	implementation ('com.fasterxml.jackson.core:jackson-databind:2.12.4')
	implementation ('com.google.guava:guava:30.1.1-jre')
	implementation ('org.ow2.asm:asm:9.2')
	implementation ('org.ow2.asm:asm-analysis:9.2')
	implementation ('org.ow2.asm:asm-commons:9.2')
	implementation ('org.ow2.asm:asm-tree:9.2')
	implementation ('org.ow2.asm:asm-util:9.2')
	implementation ('me.tongfei:progressbar:0.9.0')

	// game handling utils
	implementation ('net.fabricmc:stitch:0.6.1') {
		exclude module: 'mercury'
		exclude module: 'enigma'
	}

	// tinyfile management
	implementation ('dev.architectury:tiny-remapper:1.1.0')
	implementation ('dev.architectury:mappings-layers-core:1.3.8')
	implementation ('net.fabricmc:tiny-mappings-parser:0.3.0+build.17')

	implementation 'net.fabricmc:access-widener:1.1.0'
	implementation 'net.fabricmc:mapping-io:0.1.3'

	implementation ('net.fabricmc:lorenz-tiny:3.0.0') {
		transitive = false
	}
	implementation ('org.cadixdev:lorenz-io-proguard:0.5.7')
	implementation "dev.architectury:refmap-remapper:1.0.5"

	// decompilers
	implementation ('net.fabricmc:fabric-fernflower:1.4.1')
	implementation ('org.benf:cfr:0.151')

	// source code remapping
	implementation ('org.cadixdev:mercury:0.2.9-architectury')

	// Mercury pulls all of these deps in, however eclipse does not specify the exact version to use so they can get updated without us knowing.
	// Depend specifically on these versions to prevent them from being updated under our feet.
	// The POM is also patched later on to as this strict versioning does not make it through.
	implementation ('org.eclipse.jdt:org.eclipse.jdt.core:[3.21.0]')
	implementation ('org.eclipse.platform:org.eclipse.compare.core:[3.6.1000]')
	implementation ('org.eclipse.platform:org.eclipse.core.commands:[3.9.800]')
	implementation ('org.eclipse.platform:org.eclipse.core.contenttype:[3.7.900]')
	implementation ('org.eclipse.platform:org.eclipse.core.expressions:[3.7.100]')
	implementation ('org.eclipse.platform:org.eclipse.core.filesystem:[1.7.700]')
	implementation ('org.eclipse.platform:org.eclipse.core.jobs:[3.10.1100]')
	implementation ('org.eclipse.platform:org.eclipse.core.resources:[3.14.0]')
	implementation ('org.eclipse.platform:org.eclipse.core.runtime:[3.20.100]')
	implementation ('org.eclipse.platform:org.eclipse.equinox.app:[1.5.100]')
	implementation ('org.eclipse.platform:org.eclipse.equinox.common:[3.14.100]')
	implementation ('org.eclipse.platform:org.eclipse.equinox.preferences:[3.8.200]')
	implementation ('org.eclipse.platform:org.eclipse.equinox.registry:[3.10.100]')
	implementation ('org.eclipse.platform:org.eclipse.osgi:[3.16.200]')
	implementation ('org.eclipse.platform:org.eclipse.team.core:[3.8.1100]')
	implementation ('org.eclipse.platform:org.eclipse.text:[3.11.0]')


	// Kapt integration
	compileOnly('org.jetbrains.kotlin:kotlin-gradle-plugin:1.5.21')

	// Forge patches
	implementation ('net.minecraftforge:binarypatcher:1.1.1')
	implementation ('org.cadixdev:lorenz:0.5.3')
	implementation ('org.cadixdev:lorenz-asm:0.5.3')
	implementation ('de.oceanlabs.mcp:mcinjector:3.8.0')
	implementation ('com.opencsv:opencsv:5.4')

	// Testing
	testImplementation(gradleTestKit())
	testImplementation('org.spockframework:spock-core:2.0-groovy-3.0') {
		exclude module: 'groovy-all'
	}
	testImplementation 'io.javalin:javalin:3.13.9'

	compileOnly 'org.jetbrains:annotations:21.0.1'
}

blossom {
	replaceToken '$LOOM_VERSION', version
}

jar {
	classifier 'jar'
}

task mainJar(type: Jar, dependsOn: jar) {
	from zipTree(jar.archiveFile)

	manifest {
		attributes 'Implementation-Version': project.version + ' Build(' + buildNum + ')'
	}

	from configurations.bootstrap.collect { it.isDirectory() ? it : zipTree(it) }
}

task sourcesJar(type: Jar, dependsOn: classes) {
	archiveClassifier = 'sources'
	from sourceSets.main.allSource
}

task javadocJar(type: Jar, dependsOn: javadoc) {
	archiveClassifier = 'javadoc'
	from javadoc.destinationDir
}

spotless {
	java {
		licenseHeaderFile(rootProject.file("HEADER")).yearSeparator("-")
		targetExclude("**/loom/util/DownloadUtil.java", "**/loom/util/FileSystemUtil.java")
	}

	groovy {
		licenseHeaderFile(rootProject.file("HEADER")).yearSeparator("-")
	}
}

checkstyle {
	configFile = file('checkstyle.xml')
	toolVersion = '8.44'
}

codenarc {
	toolVersion = "2.1.0"
	configFile = file("codenarc.groovy")
}

gradlePlugin {
	plugins {
		fabricLoom {
			id = 'dev.architectury.loom'
			implementationClass = 'net.fabricmc.loom.bootstrap.LoomGradlePluginBootstrap'
		}
	}
}

build.dependsOn mainJar

jacoco {
	toolVersion = "0.8.6"
}

// Run to get test coverage.
jacocoTestReport {
	dependsOn test
	reports {
		xml.enabled false
		csv.enabled false
		html.destination file("${buildDir}/jacocoHtml")
	}
}

test {
	maxHeapSize = "4096m"
	useJUnitPlatform()
}

import org.w3c.dom.Document
import org.w3c.dom.Element
import org.w3c.dom.Node

def patchPom(groovy.util.Node node) {
	node.dependencies.first().each {
		def groupId = it.get("groupId").first().value().first()

		// Patch all eclipse deps to use a strict version
		if (groupId.startsWith("org.eclipse.")) {
			def version = it.get("version").first().value().first()
			if (!version.startsWith("[")) {
				it.get("version").first().value = new groovy.util.NodeList(["[$version]"])
			}
		}
	}
}

publishing {
	publications {
		plugin(MavenPublication) {
			groupId 'dev.architectury.loom'
			artifactId 'dev.architectury.loom.gradle.plugin'

			from components.java
			artifact mainJar
			artifact sourcesJar

			pom.withXml {
				patchPom(asNode())
			}
		}

		maven(MavenPublication) { publication ->
			groupId project.group
			artifactId project.archivesBaseName

			from components.java
			artifact mainJar
			artifact sourcesJar
			artifact javadocJar

			pom.withXml {
				patchPom(asNode())
			}
		}

		if (isSnapshot) return

		mavenSnapshot(MavenPublication) { publication ->
			groupId project.group
			artifactId project.archivesBaseName
			version baseVersion + '-SNAPSHOT'

			from components.java
			artifact mainJar
			artifact sourcesJar
			artifact javadocJar

			pom.withXml {
				patchPom(asNode())
			}
		}

		pluginSnapshot(MavenPublication) {
			groupId 'dev.architectury.loom'
			artifactId 'dev.architectury.loom.gradle.plugin'
			version baseVersion + '-SNAPSHOT'

			pom.withXml {
				// Based off org.gradle.plugin.devel.plugins.MavenPluginPublishPlugin
				Element root = asElement()
				Document document = root.getOwnerDocument()
				Node dependencies = root.appendChild(document.createElement('dependencies'))
				Node dependency = dependencies.appendChild(document.createElement('dependency'))
				Node groupId = dependency.appendChild(document.createElement('groupId'))
				groupId.setTextContent(project.group)
				Node artifactId = dependency.appendChild(document.createElement('artifactId'))
				artifactId.setTextContent(project.archivesBaseName)
				Node version = dependency.appendChild(document.createElement('version'))
				version.setTextContent(baseVersion + '-SNAPSHOT')
			}
		}
	}
	
	repositories {
		if (System.getenv("MAVEN_PASS") != null) {
			maven {
				url = "https://deploy.shedaniel.me/"
				credentials {
					username = "shedaniel"
					password = System.getenv("MAVEN_PASS")
				}
			}
		}
	}
}

// Need to tweak this file to pretend we are compatible with j8 so the bootstrap will run.
tasks.withType(GenerateModuleMetadata) {
	doLast {
		def file = outputFile.get().asFile

		def metadata = new groovy.json.JsonSlurper().parseText(file.text)

		metadata.variants.each {
			it.attributes["org.gradle.jvm.version"] = 8
		}

		file.text = groovy.json.JsonOutput.toJson(metadata)
	}
}

// A task to output a json file with a list of all the test to run
task writeActionsTestMatrix() {
	doLast {
		def testMatrix = []
		file('src/test/groovy/net/fabricmc/loom/test/integration').eachFile {
			if (it.name.endsWith("Test.groovy")) {
				if (it.name.endsWith("ReproducibleBuildTest.groovy")) {
					// This test gets a special case to run across all os's
					return
				}

				def className = it.name.replace(".groovy", "")
				testMatrix.add("net.fabricmc.loom.test.integration.${className}")
			}
		}

		// Run all the unit tests togeather
		testMatrix.add("net.fabricmc.loom.test.unit.*")

		def json = groovy.json.JsonOutput.toJson(testMatrix)
		def output = file("build/test_matrix.json")
		output.parentFile.mkdir()
		output.text = json
	}
}

tasks.named('wrapper') {
	distributionType = Wrapper.DistributionType.ALL
}

tasks.withType(GenerateModuleMetadata) {
	enabled = false
}<|MERGE_RESOLUTION|>--- conflicted
+++ resolved
@@ -22,14 +22,10 @@
 
 group = "dev.architectury"
 archivesBaseName = project.name
-<<<<<<< HEAD
-def baseVersion = '0.9.1'
+def baseVersion = '0.10.0'
 def runNumber = System.getenv("GITHUB_RUN_NUMBER") ?: "9999"
 
 def isSnapshot = System.getenv("PR_NUM") != null
-=======
-def baseVersion = '0.10'
->>>>>>> a0c2d877
 
 def buildNum = "release #$runNumber"
 
