--- conflicted
+++ resolved
@@ -23,16 +23,12 @@
 
 group = "dev.architectury"
 archivesBaseName = project.name
-<<<<<<< HEAD
-def baseVersion = '0.10.0'
+def baseVersion = '0.11.0'
 def runNumber = System.getenv("GITHUB_RUN_NUMBER") ?: "9999"
 
 def isSnapshot = System.getenv("PR_NUM") != null
 
 def buildNum = "release #$runNumber"
-=======
-def baseVersion = '0.11'
->>>>>>> 4ace257c
 
 if (!isSnapshot) {
 	version = baseVersion + "." + runNumber
