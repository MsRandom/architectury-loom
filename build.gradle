--- conflicted
+++ resolved
@@ -19,8 +19,7 @@
 
 group = 'me.shedaniel'
 archivesBaseName = project.name
-<<<<<<< HEAD
-def baseVersion = '0.6'
+def baseVersion = '0.7'
 def runNumber = System.getenv("GITHUB_RUN_NUMBER") ?: "9999"
 
 def isSnapshot = System.getenv("PR_NUM") != null
@@ -29,13 +28,6 @@
 
 if (!isSnapshot) {
 	version = baseVersion + "." + runNumber
-=======
-def baseVersion = '0.7'
-
-def ENV = System.getenv()
-if (ENV.BUILD_NUMBER) {
-	version = baseVersion + '.' + ENV.BUILD_NUMBER
->>>>>>> 98731532
 } else {
 	version = baseVersion + "-PR." + System.getenv("PR_NUM") + "." + runNumber
 }
@@ -166,11 +158,7 @@
 	}
 
 	manifest {
-<<<<<<< HEAD
 		attributes 'Implementation-Version': project.version + ' Build(' + buildNum + ')'
-=======
-		attributes 'Implementation-Version': project.version
->>>>>>> 98731532
 	}
 }
 
@@ -189,12 +177,9 @@
 	include "**/*.java"
 	include "**/*.groovy"
 	exclude '**/loom/util/DownloadUtil.java'
-<<<<<<< HEAD
+	exclude '**/projects'
 	exclude '**/loom/util/FileSystemUtil.java'
 	exclude '**/loom/inject/mixin/MixinIntermediaryDevRemapper.java'
-=======
-	exclude '**/projects'
->>>>>>> 98731532
 }
 
 checkstyle {
@@ -216,9 +201,8 @@
 	}
 }
 
-<<<<<<< HEAD
 build.dependsOn mainJar
-=======
+
 jacoco {
 	toolVersion = "0.8.6"
 }
@@ -236,7 +220,6 @@
 test {
 	maxHeapSize = "4096m"
 }
->>>>>>> 98731532
 
 import org.w3c.dom.Document
 import org.w3c.dom.Element
