plugins {
	id 'java'
	id 'maven-publish'
	id 'java-gradle-plugin'
	id 'idea'
	id 'eclipse'
	id 'groovy'
	id 'checkstyle'
	id 'com.github.johnrengelman.shadow' version '4.0.4'
	id "com.jfrog.bintray" version "1.8.5"
}

sourceCompatibility = 1.8
targetCompatibility = 1.8

group = 'me.shedaniel'
archivesBaseName = project.name
def baseVersion = '0.6'

def build = "release #${System.getenv("GITHUB_RUN_NUMBER") == null ? "custom" : System.getenv("GITHUB_RUN_NUMBER")}"
version = baseVersion + "." + (System.getenv("GITHUB_RUN_NUMBER") == null ? (((short) new Random().nextInt()).abs() + 1000).toString() : System.getenv("GITHUB_RUN_NUMBER"))

logger.lifecycle(":building plugin v${version}")

configurations {
	forgeInjectShadow
	forgeInjectCompileClasspath.extendsFrom(forgeInjectShadow)
	forgeInjectRuntimeClasspath.extendsFrom(forgeInjectShadow)
}

sourceSets {
	forgeInject
}

repositories {
	maven { url "https://maven.fabricmc.net/" }
	maven { url "https://files.minecraftforge.net/maven/" }
	maven { url "https://dl.bintray.com/shedaniel/cloth" }
	mavenCentral()
}

dependencies {
	implementation gradleApi()

	// libraries
	implementation ('commons-io:commons-io:2.8.0')
	implementation ('org.zeroturnaround:zt-zip:1.14')
	implementation ('com.google.code.gson:gson:2.8.6')
	implementation ('com.google.guava:guava:30.1-jre')
	implementation ('org.ow2.asm:asm:9.0')
	implementation ('org.ow2.asm:asm-analysis:9.0')
	implementation ('org.ow2.asm:asm-commons:9.0')
	implementation ('org.ow2.asm:asm-tree:9.0')
	implementation ('org.ow2.asm:asm-util:9.0')

	// game handling utils
<<<<<<< HEAD
	implementation ('net.fabricmc:stitch:0.4.6+build.74') {
		exclude module: 'mercury'
=======
	implementation ('net.fabricmc:stitch:0.5.1+build.77') {
>>>>>>> 47097c65
		exclude module: 'enigma'
	}

	// tinyfile management
	implementation ('net.fabricmc:tiny-remapper:0.3.2')
	implementation ('net.fabricmc:tiny-mappings-parser:0.3.0+build.17')

	implementation 'net.fabricmc:access-widener:1.0.0'

	implementation ('net.fabricmc:lorenz-tiny:3.0.0') {
		transitive = false
	}
	implementation ('org.cadixdev:lorenz-io-proguard:0.5.6')

	// decompilers
	implementation ('net.fabricmc:fabric-fernflower:1.3.0')
	implementation ('org.benf:cfr:0.150')

	// source code remapping
	implementation ('org.cadixdev:mercury:0.2.8')

	// Kapt integration
	compileOnly('org.jetbrains.kotlin:kotlin-gradle-plugin:1.4.21')

	// Forge patches
	implementation ('net.minecraftforge:binarypatcher:1.1.1')
	implementation ('org.cadixdev:lorenz:0.5.3')
	implementation ('org.cadixdev:lorenz-asm:0.5.3')
	implementation ('net.minecraftforge:accesstransformers:2.2.0')
	implementation ('de.oceanlabs.mcp:mcinjector:3.8.0')
	implementation ('net.md-5:SpecialSource:1.8.3')

	// Forge injection
	forgeInjectShadow ('net.fabricmc:tiny-mappings-parser:0.2.2.14')
	forgeInjectImplementation ('cpw.mods:modlauncher:6.1.3')
	forgeInjectImplementation ('org.spongepowered:mixin:0.8.2')
	forgeInjectImplementation ('com.google.code.gson:gson:2.8.6')
	forgeInjectImplementation ('com.google.guava:guava:21.0')

	// Testing
	testImplementation(gradleTestKit())
	testImplementation('org.spockframework:spock-core:1.3-groovy-2.4') {
		exclude module: 'groovy-all'
	}

	compileOnly 'org.jetbrains:annotations:20.1.0'

}

task forgeInjectJar(type: com.github.jengelman.gradle.plugins.shadow.tasks.ShadowJar, dependsOn: [compileForgeInjectJava, processForgeInjectResources]) {
	configurations = [project.configurations.forgeInjectShadow]
	classifier = 'forgeinject'
	from compileForgeInjectJava.outputs
	from processForgeInjectResources.outputs
}

jar {
	dependsOn forgeInjectJar

	from(forgeInjectJar.outputs) {
		into "inject"
		rename { "injection.jar" }
	}

	manifest {
		attributes 'Implementation-Version': version + ' Build(' + build + ')'
	}
}

task sourcesJar(type: Jar, dependsOn: classes) {
	classifier = 'sources'
	from sourceSets.main.allSource
}

task javadocJar(type: Jar, dependsOn: javadoc) {
	classifier = 'javadoc'
	from javadoc.destinationDir
}

apply from: 'https://github.com/FabricMC/fabric-docs/raw/master/gradle/license.gradle'

license {
	exclude '**/loom/util/DownloadUtil.java'
}

checkstyle {
	configFile = file('checkstyle.xml')
	toolVersion = '8.25'
}

checkstyleMain {
	logging.setLevel(LogLevel.LIFECYCLE)
}

gradlePlugin {
	plugins {
		fabricLoom {
			id = 'forgified-fabric-loom'
			implementationClass = 'net.fabricmc.loom.LoomGradlePlugin'
		}
	}
}

bintray {
	user = project.hasProperty('bintrayUser') ? project.property('bintrayUser') : System.getenv('BINTRAY_USER')
	key = project.hasProperty('bintrayApiKey') ? project.property('bintrayApiKey') : System.getenv('BINTRAY_KEY')
	publications = ["plugin", "maven"]
	publish = true
	pkg {
		repo = "cloth"
		name = "forgified-fabric-loom"
		userOrg = "shedaniel"
		licenses = ["MIT"]
		version {
			name = project.version
			vcsTag = project.version
			released = new Date()
			vcsUrl = 'https://github.com/shedaniel/fabric-loom.git'
		}
	}
}

publishing {
	publications {
		plugin(MavenPublication) {
			groupId 'forgified-fabric-loom'
			artifactId 'forgified-fabric-loom.gradle.plugin'

			from components.java
			artifact sourcesJar
		}

		maven(MavenPublication) { publication ->
			groupId project.group
			artifactId project.archivesBaseName

			from components.java
			artifact sourcesJar
			artifact javadocJar
		}
	}
}<|MERGE_RESOLUTION|>--- conflicted
+++ resolved
@@ -54,12 +54,8 @@
 	implementation ('org.ow2.asm:asm-util:9.0')
 
 	// game handling utils
-<<<<<<< HEAD
-	implementation ('net.fabricmc:stitch:0.4.6+build.74') {
+	implementation ('net.fabricmc:stitch:0.5.1+build.77') {
 		exclude module: 'mercury'
-=======
-	implementation ('net.fabricmc:stitch:0.5.1+build.77') {
->>>>>>> 47097c65
 		exclude module: 'enigma'
 	}
 
