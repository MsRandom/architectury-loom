/*
 * This file is part of fabric-loom, licensed under the MIT License (MIT).
 *
 * Copyright (c) 2016, 2017, 2018 FabricMC
 *
 * Permission is hereby granted, free of charge, to any person obtaining a copy
 * of this software and associated documentation files (the "Software"), to deal
 * in the Software without restriction, including without limitation the rights
 * to use, copy, modify, merge, publish, distribute, sublicense, and/or sell
 * copies of the Software, and to permit persons to whom the Software is
 * furnished to do so, subject to the following conditions:
 *
 * The above copyright notice and this permission notice shall be included in all
 * copies or substantial portions of the Software.
 *
 * THE SOFTWARE IS PROVIDED "AS IS", WITHOUT WARRANTY OF ANY KIND, EXPRESS OR
 * IMPLIED, INCLUDING BUT NOT LIMITED TO THE WARRANTIES OF MERCHANTABILITY,
 * FITNESS FOR A PARTICULAR PURPOSE AND NONINFRINGEMENT. IN NO EVENT SHALL THE
 * AUTHORS OR COPYRIGHT HOLDERS BE LIABLE FOR ANY CLAIM, DAMAGES OR OTHER
 * LIABILITY, WHETHER IN AN ACTION OF CONTRACT, TORT OR OTHERWISE, ARISING FROM,
 * OUT OF OR IN CONNECTION WITH THE SOFTWARE OR THE USE OR OTHER DEALINGS IN THE
 * SOFTWARE.
 */

package net.fabricmc.loom;

import java.io.File;
import java.nio.file.Path;
import java.util.ArrayList;
import java.util.Collection;
import java.util.Collections;
import java.util.HashSet;
import java.util.List;
import java.util.Objects;
import java.util.Set;
import java.util.function.BiPredicate;
import java.util.function.Function;
import java.util.function.Supplier;
import java.util.stream.Collectors;

import javax.annotation.Nullable;

import com.google.gson.JsonObject;
import org.cadixdev.lorenz.MappingSet;
import org.cadixdev.mercury.Mercury;
import org.gradle.api.Project;
import org.gradle.api.artifacts.Configuration;
import org.gradle.api.artifacts.Dependency;
import org.gradle.api.file.ConfigurableFileCollection;
import org.gradle.api.plugins.BasePluginConvention;

import net.fabricmc.loom.api.decompilers.LoomDecompiler;
import net.fabricmc.loom.processors.JarProcessor;
import net.fabricmc.loom.processors.JarProcessorManager;
import net.fabricmc.loom.providers.ForgeUniversalProvider;
import net.fabricmc.loom.providers.ForgeUserdevProvider;
import net.fabricmc.loom.providers.MappingsProvider;
import net.fabricmc.loom.providers.MinecraftMappedProvider;
import net.fabricmc.loom.providers.MinecraftProvider;
import net.fabricmc.loom.providers.PatchProvider;
import net.fabricmc.loom.providers.McpConfigProvider;
import net.fabricmc.loom.util.function.LazyBool;
import net.fabricmc.loom.util.LoomDependencyManager;
import net.fabricmc.loom.util.mappings.MojangMappingsDependency;

public class LoomGradleExtension {
	private static final String FORGE_PROPERTY = "loom.forge";

	public String runDir = "run";
	public String refmapName;
	public String loaderLaunchMethod;
	public boolean remapMod = true;
	public boolean autoGenIDERuns;
	public String customManifest = null;
	public File accessWidener = null;
	public Function<String, Object> intermediaryUrl = mcVer -> "https://maven.fabricmc.net/net/fabricmc/intermediary/" + mcVer + "/intermediary-" + mcVer + "-v2.jar";
	public boolean shareCaches = false;

	private final ConfigurableFileCollection unmappedMods;

	final List<LoomDecompiler> decompilers = new ArrayList<>();
	private final List<JarProcessor> jarProcessors = new ArrayList<>();

	// Not to be set in the build.gradle
	private final Project project;
	private LoomDependencyManager dependencyManager;
	private JarProcessorManager jarProcessorManager;
	private JsonObject installerJson;
	private MappingSet[] srcMappingCache = new MappingSet[2];
	private Mercury[] srcMercuryCache = new Mercury[2];
<<<<<<< HEAD
	private final LazyBool forge;
=======
	private Set<File> mixinMappings = Collections.synchronizedSet(new HashSet<>());
>>>>>>> 98725f94

	/**
	 * Loom will generate a new genSources task (with a new name, based off of {@link LoomDecompiler#name()})
	 * that uses the specified decompiler instead.
	 */
	public void addDecompiler(LoomDecompiler decompiler) {
		decompilers.add(decompiler);
	}

	/**
	 * Add a transformation over the mapped mc jar.
	 * Adding any jar processor will cause mapped mc jars to be stored per-project so that
	 * different transformation can be applied in different projects.
	 * This means remapping will need to be done individually per-project, which is slower when developing
	 * more than one project using the same minecraft version.
	 */
	public void addJarProcessor(JarProcessor processor) {
		jarProcessors.add(processor);
	}

	public MappingSet getOrCreateSrcMappingCache(int id, Supplier<MappingSet> factory) {
		return srcMappingCache[id] != null ? srcMappingCache[id] : (srcMappingCache[id] = factory.get());
	}

	public Mercury getOrCreateSrcMercuryCache(int id, Supplier<Mercury> factory) {
		return srcMercuryCache[id] != null ? srcMercuryCache[id] : (srcMercuryCache[id] = factory.get());
	}

	public Dependency officialMojangMappings() {
		return new MojangMappingsDependency(project, this);
	}

	public LoomGradleExtension(Project project) {
		this.project = project;
		this.autoGenIDERuns = AbstractPlugin.isRootProject(project);
		this.unmappedMods = project.files();
		this.forge = new LazyBool(() -> Boolean.parseBoolean(Objects.toString(project.findProperty(FORGE_PROPERTY))));
	}

	/**
	 * @see ConfigurableFileCollection#from(Object...)
	 * @deprecated use {@link #getUnmappedModCollection()}{@code .from()} instead
	 */
	@Deprecated
	public void addUnmappedMod(Path file) {
		getUnmappedModCollection().from(file);
	}

	/**
	 * @deprecated use {@link #getUnmappedModCollection()} instead
	 */
	@Deprecated
	public List<Path> getUnmappedMods() {
		return unmappedMods.getFiles().stream()
			.map(File::toPath)
			.collect(Collectors.toList());
	}

	public ConfigurableFileCollection getUnmappedModCollection() {
		return unmappedMods;
	}

	public void setInstallerJson(JsonObject object) {
		this.installerJson = object;
	}

	public JsonObject getInstallerJson() {
		return installerJson;
	}

	public void accessWidener(Object file) {
		this.accessWidener = project.file(file);
	}

	public File getUserCache() {
		File userCache = new File(project.getGradle().getGradleUserHomeDir(), "caches" + File.separator + "fabric-loom");

		if (!userCache.exists()) {
			userCache.mkdirs();
		}

		return userCache;
	}

	public File getRootProjectPersistentCache() {
		File projectCache = new File(project.getRootProject().file(".gradle"), "loom-cache");

		if (!projectCache.exists()) {
			projectCache.mkdirs();
		}

		return projectCache;
	}

	public File getProjectPersistentCache() {
		File projectCache = new File(project.file(".gradle"), "loom-cache");

		if (!projectCache.exists()) {
			projectCache.mkdirs();
		}

		return projectCache;
	}

	public File getRootProjectBuildCache() {
		File projectCache = new File(project.getRootProject().getBuildDir(), "loom-cache");

		if (!projectCache.exists()) {
			projectCache.mkdirs();
		}

		return projectCache;
	}

	public File getProjectBuildCache() {
		File projectCache = new File(project.getBuildDir(), "loom-cache");

		if (!projectCache.exists()) {
			projectCache.mkdirs();
		}

		return projectCache;
	}

	public File getRemappedModCache() {
		File remappedModCache = new File(getRootProjectPersistentCache(), "remapped_mods");

		if (!remappedModCache.exists()) {
			remappedModCache.mkdir();
		}

		return remappedModCache;
	}

	public File getNestedModCache() {
		File nestedModCache = new File(getRootProjectPersistentCache(), "nested_mods");

		if (!nestedModCache.exists()) {
			nestedModCache.mkdir();
		}

		return nestedModCache;
	}

	public File getNativesJarStore() {
		File natives = new File(getUserCache(), "natives/jars");

		if (!natives.exists()) {
			natives.mkdirs();
		}

		return natives;
	}

	public File getNativesDirectory() {
		File natives = new File(getUserCache(), "natives/" + getMinecraftProvider().getMinecraftVersion());

		if (!natives.exists()) {
			natives.mkdirs();
		}

		return natives;
	}

	public File getDevLauncherConfig() {
		return new File(getProjectPersistentCache(), "launch.cfg");
	}

	@Nullable
	private static Dependency findDependency(Project p, Collection<Configuration> configs, BiPredicate<String, String> groupNameFilter) {
		for (Configuration config : configs) {
			for (Dependency dependency : config.getDependencies()) {
				String group = dependency.getGroup();
				String name = dependency.getName();

				if (groupNameFilter.test(group, name)) {
					p.getLogger().debug("Loom findDependency found: " + group + ":" + name + ":" + dependency.getVersion());
					return dependency;
				}
			}
		}

		return null;
	}

	@Nullable
	private <T> T recurseProjects(Function<Project, T> projectTFunction) {
		Project p = this.project;
		T result;

		while (!AbstractPlugin.isRootProject(p)) {
			if ((result = projectTFunction.apply(p)) != null) {
				return result;
			}

			p = p.getRootProject();
		}

		result = projectTFunction.apply(p);
		return result;
	}

	@Nullable
	private Dependency getMixinDependency() {
		return recurseProjects((p) -> {
			List<Configuration> configs = new ArrayList<>();
			// check compile classpath first
			Configuration possibleCompileClasspath = p.getConfigurations().findByName("compileClasspath");

			if (possibleCompileClasspath != null) {
				configs.add(possibleCompileClasspath);
			}

			// failing that, buildscript
			configs.addAll(p.getBuildscript().getConfigurations());

			return findDependency(p, configs, (group, name) -> {
				if (name.equalsIgnoreCase("mixin") && group.equalsIgnoreCase("org.spongepowered")) {
					return true;
				}

				if (name.equalsIgnoreCase("sponge-mixin") && group.equalsIgnoreCase("net.fabricmc")) {
					return true;
				}

				return false;
			});
		});
	}

	@Nullable
	public String getMixinJsonVersion() {
		Dependency dependency = getMixinDependency();

		if (dependency != null) {
			if (dependency.getGroup().equalsIgnoreCase("net.fabricmc")) {
				if (Objects.requireNonNull(dependency.getVersion()).split("\\.").length >= 4) {
					return dependency.getVersion().substring(0, dependency.getVersion().lastIndexOf('.')) + "-SNAPSHOT";
				}
			}

			return dependency.getVersion();
		}

		return null;
	}

	public String getLoaderLaunchMethod() {
		return loaderLaunchMethod != null ? loaderLaunchMethod : "";
	}

	public LoomDependencyManager getDependencyManager() {
		return dependencyManager;
	}

	public PatchProvider getPatchProvider() {
		return getDependencyManager().getProvider(PatchProvider.class);
	}

	public MinecraftProvider getMinecraftProvider() {
		return getDependencyManager().getProvider(MinecraftProvider.class);
	}

	public MinecraftMappedProvider getMinecraftMappedProvider() {
		return getMappingsProvider().mappedProvider;
	}

	public MappingsProvider getMappingsProvider() {
		return getDependencyManager().getProvider(MappingsProvider.class);
	}

	public McpConfigProvider getMcpConfigProvider() {
		return getDependencyManager().getProvider(McpConfigProvider.class);
	}

	public ForgeUniversalProvider getForgeUniversalProvider() {
		return getDependencyManager().getProvider(ForgeUniversalProvider.class);
	}

	public ForgeUserdevProvider getForgeUserdevProvider() {
		return getDependencyManager().getProvider(ForgeUserdevProvider.class);
	}

	public void setDependencyManager(LoomDependencyManager dependencyManager) {
		this.dependencyManager = dependencyManager;
	}

	public JarProcessorManager getJarProcessorManager() {
		return jarProcessorManager;
	}

	public void setJarProcessorManager(JarProcessorManager jarProcessorManager) {
		this.jarProcessorManager = jarProcessorManager;
	}

	public List<JarProcessor> getJarProcessors() {
		return jarProcessors;
	}

	public String getRefmapName() {
		if (refmapName == null || refmapName.isEmpty()) {
			String defaultRefmapName = project.getConvention().getPlugin(BasePluginConvention.class).getArchivesBaseName() + "-refmap.json";
			project.getLogger().info("Could not find refmap definition, will be using default name: " + defaultRefmapName);
			refmapName = defaultRefmapName;
		}

		return refmapName;
	}

	public boolean ideSync() {
		return Boolean.parseBoolean(System.getProperty("idea.sync.active", "false"));
	}

	// Ideally this should use maven, but this is a lot easier
	public Function<String, String> getIntermediaryUrl() {
		// Done like this to work around this possibly not being a java string...
		return s -> intermediaryUrl.apply(s).toString();
	}

	public boolean isRootProject() {
		return project.getRootProject() == project;
	}

	public LoomGradleExtension getRootGradleExtension() {
		if (isRootProject()) {
			return this;
		}

		return project.getRootProject().getExtensions().getByType(LoomGradleExtension.class);
	}

	public LoomGradleExtension getSharedGradleExtension() {
		return isShareCaches() ? getRootGradleExtension() : this;
	}

	public boolean isShareCaches() {
		return shareCaches;
	}

<<<<<<< HEAD
	public boolean isForge() {
		return forge.getAsBoolean();
=======
	// Creates a new file each time its called, this is then held onto later when remapping the output jar
	// Required as now when using parallel builds the old single file could be written by another sourceset compile task
	public synchronized File getNextMixinMappings() {
		File mixinMapping = new File(getProjectBuildCache(), "mixin-map-" + getMinecraftProvider().getMinecraftVersion() + "-" + getMappingsProvider().mappingsVersion + "." + mixinMappings.size() + ".tiny");
		mixinMappings.add(mixinMapping);
		return mixinMapping;
	}

	public Set<File> getAllMixinMappings() {
		return Collections.unmodifiableSet(mixinMappings);
>>>>>>> 98725f94
	}
}<|MERGE_RESOLUTION|>--- conflicted
+++ resolved
@@ -88,11 +88,8 @@
 	private JsonObject installerJson;
 	private MappingSet[] srcMappingCache = new MappingSet[2];
 	private Mercury[] srcMercuryCache = new Mercury[2];
-<<<<<<< HEAD
 	private final LazyBool forge;
-=======
 	private Set<File> mixinMappings = Collections.synchronizedSet(new HashSet<>());
->>>>>>> 98725f94
 
 	/**
 	 * Loom will generate a new genSources task (with a new name, based off of {@link LoomDecompiler#name()})
@@ -432,10 +429,10 @@
 		return shareCaches;
 	}
 
-<<<<<<< HEAD
 	public boolean isForge() {
 		return forge.getAsBoolean();
-=======
+	}
+
 	// Creates a new file each time its called, this is then held onto later when remapping the output jar
 	// Required as now when using parallel builds the old single file could be written by another sourceset compile task
 	public synchronized File getNextMixinMappings() {
@@ -446,6 +443,5 @@
 
 	public Set<File> getAllMixinMappings() {
 		return Collections.unmodifiableSet(mixinMappings);
->>>>>>> 98725f94
 	}
 }