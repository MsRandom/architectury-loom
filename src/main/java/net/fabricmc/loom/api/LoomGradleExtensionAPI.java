--- conflicted
+++ resolved
@@ -162,7 +162,8 @@
 		getMinecraftJarConfiguration().set(MinecraftJarConfiguration.SPLIT);
 	}
 
-<<<<<<< HEAD
+	Property<Boolean> getRuntimeOnlyLog4j();
+
 	// ===================
 	//  Architectury Loom
 	// ===================
@@ -208,7 +209,4 @@
 	ForgeExtensionAPI getForge();
 
 	void forge(Action<ForgeExtensionAPI> action);
-=======
-	Property<Boolean> getRuntimeOnlyLog4j();
->>>>>>> f113b0e3
 }