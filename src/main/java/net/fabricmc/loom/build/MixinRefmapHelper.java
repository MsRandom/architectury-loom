/*
 * This file is part of fabric-loom, licensed under the MIT License (MIT).
 *
 * Copyright (c) 2018-2021 FabricMC
 *
 * Permission is hereby granted, free of charge, to any person obtaining a copy
 * of this software and associated documentation files (the "Software"), to deal
 * in the Software without restriction, including without limitation the rights
 * to use, copy, modify, merge, publish, distribute, sublicense, and/or sell
 * copies of the Software, and to permit persons to whom the Software is
 * furnished to do so, subject to the following conditions:
 *
 * The above copyright notice and this permission notice shall be included in all
 * copies or substantial portions of the Software.
 *
 * THE SOFTWARE IS PROVIDED "AS IS", WITHOUT WARRANTY OF ANY KIND, EXPRESS OR
 * IMPLIED, INCLUDING BUT NOT LIMITED TO THE WARRANTIES OF MERCHANTABILITY,
 * FITNESS FOR A PARTICULAR PURPOSE AND NONINFRINGEMENT. IN NO EVENT SHALL THE
 * AUTHORS OR COPYRIGHT HOLDERS BE LIABLE FOR ANY CLAIM, DAMAGES OR OTHER
 * LIABILITY, WHETHER IN AN ACTION OF CONTRACT, TORT OR OTHERWISE, ARISING FROM,
 * OUT OF OR IN CONNECTION WITH THE SOFTWARE OR THE USE OR OTHER DEALINGS IN THE
 * SOFTWARE.
 */

package net.fabricmc.loom.build;

import java.io.File;
import java.io.IOException;
import java.io.InputStreamReader;
import java.nio.file.Path;
import java.util.Collection;
import java.util.Collections;
import java.util.Objects;
import java.util.stream.Collectors;
import java.util.stream.Stream;
import java.util.stream.StreamSupport;
import java.util.zip.ZipEntry;
import java.util.zip.ZipFile;

import com.google.gson.JsonArray;
import com.google.gson.JsonObject;
import com.google.gson.JsonPrimitive;
import org.gradle.api.Project;
import org.jetbrains.annotations.NotNull;
import org.zeroturnaround.zip.ZipUtil;
import org.zeroturnaround.zip.transform.StringZipEntryTransformer;
import org.zeroturnaround.zip.transform.ZipEntryTransformerEntry;

import net.fabricmc.loom.LoomGradleExtension;
import net.fabricmc.loom.LoomGradlePlugin;
import net.fabricmc.loom.extension.MixinExtension;

public final class MixinRefmapHelper {
	private MixinRefmapHelper() { }

	private static final String FABRIC_MOD_JSON = "fabric.mod.json";

	public static boolean addRefmapName(Project project, Path outputPath) {
		try {
			MixinExtension mixin = LoomGradleExtension.get(project).getMixin();
			File output = outputPath.toFile();

			Collection<String> allMixinConfigs = getMixinConfigurationFiles(readFabricModJson(output));

			return mixin.getMixinSourceSetsStream().map(sourceSet -> {
				MixinExtension.MixinInformationContainer container = Objects.requireNonNull(
						MixinExtension.getMixinInformationContainer(sourceSet)
				);

				Stream<String> mixinConfigs = sourceSet.getResources()
						.matching(container.mixinConfigPattern())
						.getFiles()
						.stream()
						.map(File::getName)
						.filter(allMixinConfigs::contains);

				String refmapName = container.refmapNameProvider().get();

				return ZipUtil.transformEntries(output, mixinConfigs.map(f -> new ZipEntryTransformerEntry(f, new StringZipEntryTransformer("UTF-8") {
					@Override
					protected String transform(ZipEntry zipEntry, String input) {
						JsonObject json = LoomGradlePlugin.GSON.fromJson(input, JsonObject.class);

						if (!json.has("refmap")) {
							json.addProperty("refmap", refmapName);
						}

						return LoomGradlePlugin.GSON.toJson(json);
					}
				})).toArray(ZipEntryTransformerEntry[]::new));
			}).reduce(false, Boolean::logicalOr);
		} catch (Exception e) {
			project.getLogger().error(e.getMessage());
			return false;
		}
	}

	@NotNull
	private static JsonObject readFabricModJson(File output) {
		try (ZipFile zip = new ZipFile(output)) {
			ZipEntry entry = zip.getEntry(FABRIC_MOD_JSON);

			try (InputStreamReader reader = new InputStreamReader(zip.getInputStream(entry))) {
				return LoomGradlePlugin.GSON.fromJson(reader, JsonObject.class);
			}
		} catch (IOException e) {
			throw new RuntimeException("Cannot read file fabric.mod.json in the output jar.", e);
		}
	}

	@NotNull
	private static Collection<String> getMixinConfigurationFiles(JsonObject fabricModJson) {
		JsonArray mixins = fabricModJson.getAsJsonArray("mixins");

		if (mixins == null) {
<<<<<<< HEAD
			return Collections.emptySet();
=======
			return Collections.emptyList();
>>>>>>> 2c464cde
		}

		return StreamSupport.stream(mixins.spliterator(), false)
				.map(e -> {
					if (e instanceof JsonPrimitive str) {
						return str.getAsString();
					} else if (e instanceof JsonObject obj) {
						return obj.get("config").getAsString();
					} else {
						throw new RuntimeException("Incorrect fabric.mod.json format");
					}
				}).collect(Collectors.toSet());
	}
}<|MERGE_RESOLUTION|>--- conflicted
+++ resolved
@@ -113,11 +113,7 @@
 		JsonArray mixins = fabricModJson.getAsJsonArray("mixins");
 
 		if (mixins == null) {
-<<<<<<< HEAD
-			return Collections.emptySet();
-=======
 			return Collections.emptyList();
->>>>>>> 2c464cde
 		}
 
 		return StreamSupport.stream(mixins.spliterator(), false)
