/*
 * This file is part of fabric-loom, licensed under the MIT License (MIT).
 *
 * Copyright (c) 2019-2021 FabricMC
 *
 * Permission is hereby granted, free of charge, to any person obtaining a copy
 * of this software and associated documentation files (the "Software"), to deal
 * in the Software without restriction, including without limitation the rights
 * to use, copy, modify, merge, publish, distribute, sublicense, and/or sell
 * copies of the Software, and to permit persons to whom the Software is
 * furnished to do so, subject to the following conditions:
 *
 * The above copyright notice and this permission notice shall be included in all
 * copies or substantial portions of the Software.
 *
 * THE SOFTWARE IS PROVIDED "AS IS", WITHOUT WARRANTY OF ANY KIND, EXPRESS OR
 * IMPLIED, INCLUDING BUT NOT LIMITED TO THE WARRANTIES OF MERCHANTABILITY,
 * FITNESS FOR A PARTICULAR PURPOSE AND NONINFRINGEMENT. IN NO EVENT SHALL THE
 * AUTHORS OR COPYRIGHT HOLDERS BE LIABLE FOR ANY CLAIM, DAMAGES OR OTHER
 * LIABILITY, WHETHER IN AN ACTION OF CONTRACT, TORT OR OTHERWISE, ARISING FROM,
 * OUT OF OR IN CONNECTION WITH THE SOFTWARE OR THE USE OR OTHER DEALINGS IN THE
 * SOFTWARE.
 */

package net.fabricmc.loom.build;

import java.io.File;
import java.io.IOException;
import java.util.ArrayList;
import java.util.List;
import java.util.function.Supplier;

import com.google.common.base.Suppliers;
import com.google.common.io.Files;
import org.gradle.api.Project;
import org.gradle.api.artifacts.Configuration;
import org.gradle.api.artifacts.Dependency;
import org.gradle.api.artifacts.FileCollectionDependency;
import org.gradle.api.artifacts.ModuleDependency;
import org.gradle.api.artifacts.ResolvedArtifact;
import org.gradle.api.artifacts.dsl.DependencyHandler;
import org.gradle.api.artifacts.query.ArtifactResolutionQuery;
import org.gradle.api.artifacts.result.ArtifactResult;
import org.gradle.api.artifacts.result.ComponentArtifactsResult;
import org.gradle.api.artifacts.result.ResolvedArtifactResult;
import org.gradle.api.file.FileCollection;
import org.gradle.api.logging.Logger;
import org.gradle.api.plugins.JavaPlugin;
import org.gradle.jvm.JvmLibrary;
import org.gradle.language.base.artifact.SourcesArtifact;
import org.jetbrains.annotations.Nullable;

import net.fabricmc.loom.LoomGradleExtension;
import net.fabricmc.loom.LoomGradlePlugin;
import net.fabricmc.loom.configuration.RemappedConfigurationEntry;
import net.fabricmc.loom.configuration.mods.ModProcessor;
import net.fabricmc.loom.configuration.processors.dependency.ModDependencyInfo;
import net.fabricmc.loom.configuration.processors.dependency.RemapData;
import net.fabricmc.loom.util.Checksum;
import net.fabricmc.loom.util.Constants;
import net.fabricmc.loom.util.ModUtils;
import net.fabricmc.loom.util.OperatingSystem;
import net.fabricmc.loom.util.SourceRemapper;

@SuppressWarnings("UnstableApiUsage")
public class ModCompileRemapper {
	// This is a placeholder that is used when the actual group is missing (null or empty).
	// This can happen when the dependency is a FileCollectionDependency or from a flatDir repository.
	private static final String MISSING_GROUP = "unspecified";

	private static String replaceIfNullOrEmpty(@Nullable String s, Supplier<String> fallback) {
		return s == null || s.isEmpty() ? fallback.get() : s;
	}

	public static void remapDependencies(Project project, String mappingsSuffix, LoomGradleExtension extension, SourceRemapper sourceRemapper) {
		Logger logger = project.getLogger();
		DependencyHandler dependencies = project.getDependencies();
		boolean refreshDeps = LoomGradlePlugin.refreshDeps;

		final File modStore = extension.getFiles().getRemappedModCache();
		final RemapData remapData = new RemapData(mappingsSuffix, modStore);

		for (RemappedConfigurationEntry entry : Constants.MOD_COMPILE_ENTRIES) {
			extension.getLazyConfigurationProvider(entry.getRemappedConfiguration()).configure(remappedConfig -> {
				Configuration sourceConfig = project.getConfigurations().getByName(entry.sourceConfiguration());
				Configuration regularConfig = project.getConfigurations().getByName(entry.getTargetConfiguration(project.getConfigurations()));

				List<ModDependencyInfo> modDependencies = new ArrayList<>();

				for (ResolvedArtifact artifact : sourceConfig.getResolvedConfiguration().getResolvedArtifacts()) {
					String group = replaceIfNullOrEmpty(artifact.getModuleVersion().getId().getGroup(), () -> MISSING_GROUP);
					// Awful fix for https://github.com/architectury/architectury-loom/issues/42 for now
					Supplier<String> checksum = Suppliers.memoize(() -> Checksum.truncatedSha256(artifact.getFile()));
					String name = extension.isForgeAndOfficial() ? "B" + checksum.get() : artifact.getModuleVersion().getId().getName();
					String version = extension.isForgeAndOfficial() ? "B" + checksum.get() : replaceIfNullOrEmpty(artifact.getModuleVersion().getId().getVersion(), () -> Checksum.truncatedSha256(artifact.getFile()));

<<<<<<< HEAD
					if (!shouldRemapMod(logger, artifact.getFile(), artifact.getId(), extension.isForge(), sourceConfig.getName())) {
=======
					if (!ModUtils.isMod(artifact.getFile())) {
>>>>>>> ccfe12eb
						addToRegularCompile(project, regularConfig, artifact);
						continue;
					}

					ModDependencyInfo info = new ModDependencyInfo(group, name, version, artifact.getClassifier(), artifact.getFile(), remappedConfig, remapData);
					modDependencies.add(info);

					File remappedSources = info.getRemappedOutput("sources");

					if ((!remappedSources.exists() || refreshDeps) && !OperatingSystem.isCIBuild()) {
						File sources = findSources(dependencies, artifact);

						if (sources != null) {
							scheduleSourcesRemapping(project, sourceRemapper, sources, info.getRemappedNotation(), remappedSources);
						}
					}
				}

				// FileCollectionDependency (files/fileTree) doesn't resolve properly,
				// so we have to "resolve" it on our own. The naming is "abc.jar" => "unspecified:abc:unspecified".
				for (FileCollectionDependency dependency : sourceConfig.getAllDependencies().withType(FileCollectionDependency.class)) {
					String group = replaceIfNullOrEmpty(dependency.getGroup(), () -> MISSING_GROUP);
					FileCollection files = dependency.getFiles();

					// Create a mod dependency for each file in the file collection
					for (File artifact : files) {
<<<<<<< HEAD
						if (!shouldRemapMod(logger, artifact, artifact.getName(), extension.isForge(), sourceConfig.getName())) {
=======
						if (!ModUtils.isMod(artifact)) {
>>>>>>> ccfe12eb
							dependencies.add(regularConfig.getName(), project.files(artifact));
							continue;
						}

						String name = Files.getNameWithoutExtension(artifact.getAbsolutePath());
						String version = replaceIfNullOrEmpty(dependency.getVersion(), () -> Checksum.truncatedSha256(artifact));

						ModDependencyInfo info = new ModDependencyInfo(group, name, version, null, artifact, remappedConfig, remapData);
						modDependencies.add(info);
					}
				}

				for (ModDependencyInfo info : modDependencies) {
					if (refreshDeps) {
						info.forceRemap();
					}

					String remappedLog = info.getRemappedNotation() + " (" + mappingsSuffix + ")";
					project.getLogger().info(":providing " + remappedLog);
				}

				try {
					new ModProcessor(project).processMods(modDependencies);
				} catch (IOException e) {
					// Failed to remap, lets clean up to ensure we try again next time
					modDependencies.forEach(info -> info.getRemappedOutput().delete());
					throw new RuntimeException("Failed to remap mods", e);
				}

				// Add all of the remapped mods onto the config
				for (ModDependencyInfo info : modDependencies) {
					project.getLogger().info(":adding " + info.toString() + " into " + info.targetConfig.getName());
					project.getDependencies().add(info.targetConfig.getName(), info.getRemappedNotation());
				}

				// Export to other projects
				if (entry.targetConfiguration().equals(JavaPlugin.API_CONFIGURATION_NAME)) {
					project.getConfigurations().getByName(Constants.Configurations.NAMED_ELEMENTS).extendsFrom(remappedConfig);
				}
			});
		}
	}

<<<<<<< HEAD
	/**
	 * Checks if an artifact is a fabric mod, according to the presence of a fabric.mod.json.
	 */
	private static boolean shouldRemapMod(Logger logger, File artifact, Object id, boolean forge, String config) {
		try (ZipFile zipFile = new ZipFile(artifact)) {
			if (zipFile.getEntry("architectury.common.marker") != null) {
				logger.info("Found architectury common mod in " + config + ": {}", id);
				return true;
			}

			if (forge) {
				if (zipFile.getEntry("META-INF/mods.toml") != null) {
					logger.info("Found Forge mod in " + config + ": {}", id);
					return true;
				}

				logger.lifecycle(":could not find forge mod in " + config + " but forcing: {}", id);
				return true;
			} else {
				if (zipFile.getEntry("fabric.mod.json") != null) {
					logger.info("Found Fabric mod in " + config + ": {}", id);
					return true;
				}
			}

			return false;
		} catch (IOException e) {
			return false;
		}
	}

=======
>>>>>>> ccfe12eb
	private static void addToRegularCompile(Project project, Configuration regularCompile, ResolvedArtifact artifact) {
		project.getLogger().info(":providing " + artifact);
		DependencyHandler dependencies = project.getDependencies();
		Dependency dep = dependencies.module(artifact.getModuleVersion().toString()
						+ (artifact.getClassifier() == null ? "" : ':' + artifact.getClassifier())); // the owning module of the artifact

		if (dep instanceof ModuleDependency moduleDependency) {
			moduleDependency.setTransitive(false);
		}

		dependencies.add(regularCompile.getName(), dep);
	}

	public static File findSources(DependencyHandler dependencies, ResolvedArtifact artifact) {
		@SuppressWarnings("unchecked") ArtifactResolutionQuery query = dependencies.createArtifactResolutionQuery()
				.forComponents(artifact.getId().getComponentIdentifier())
				.withArtifacts(JvmLibrary.class, SourcesArtifact.class);

		for (ComponentArtifactsResult result : query.execute().getResolvedComponents()) {
			for (ArtifactResult srcArtifact : result.getArtifacts(SourcesArtifact.class)) {
				if (srcArtifact instanceof ResolvedArtifactResult) {
					return ((ResolvedArtifactResult) srcArtifact).getFile();
				}
			}
		}

		return null;
	}

	private static void scheduleSourcesRemapping(Project project, SourceRemapper sourceRemapper, File sources, String remappedLog, File remappedSources) {
		project.getLogger().debug(":providing " + remappedLog + " sources");

		if (!remappedSources.exists() || sources.lastModified() <= 0 || sources.lastModified() > remappedSources.lastModified() || LoomGradlePlugin.refreshDeps) {
			sourceRemapper.scheduleRemapSources(sources, remappedSources, false, true); // Depenedency sources are used in ide only so don't need to be reproducable
		} else {
			project.getLogger().info(remappedSources.getName() + " is up to date with " + sources.getName());
		}
	}
}<|MERGE_RESOLUTION|>--- conflicted
+++ resolved
@@ -94,11 +94,7 @@
 					String name = extension.isForgeAndOfficial() ? "B" + checksum.get() : artifact.getModuleVersion().getId().getName();
 					String version = extension.isForgeAndOfficial() ? "B" + checksum.get() : replaceIfNullOrEmpty(artifact.getModuleVersion().getId().getVersion(), () -> Checksum.truncatedSha256(artifact.getFile()));
 
-<<<<<<< HEAD
-					if (!shouldRemapMod(logger, artifact.getFile(), artifact.getId(), extension.isForge(), sourceConfig.getName())) {
-=======
-					if (!ModUtils.isMod(artifact.getFile())) {
->>>>>>> ccfe12eb
+					if (!ModUtils.shouldRemapMod(artifact.getFile(), artifact.getId(), extension.isForge(), sourceConfig.getName())) {
 						addToRegularCompile(project, regularConfig, artifact);
 						continue;
 					}
@@ -125,11 +121,7 @@
 
 					// Create a mod dependency for each file in the file collection
 					for (File artifact : files) {
-<<<<<<< HEAD
-						if (!shouldRemapMod(logger, artifact, artifact.getName(), extension.isForge(), sourceConfig.getName())) {
-=======
-						if (!ModUtils.isMod(artifact)) {
->>>>>>> ccfe12eb
+						if (!ModUtils.shouldRemapMod(artifact, artifact.getName(), extension.isForge(), sourceConfig.getName())) {
 							dependencies.add(regularConfig.getName(), project.files(artifact));
 							continue;
 						}
@@ -173,40 +165,6 @@
 		}
 	}
 
-<<<<<<< HEAD
-	/**
-	 * Checks if an artifact is a fabric mod, according to the presence of a fabric.mod.json.
-	 */
-	private static boolean shouldRemapMod(Logger logger, File artifact, Object id, boolean forge, String config) {
-		try (ZipFile zipFile = new ZipFile(artifact)) {
-			if (zipFile.getEntry("architectury.common.marker") != null) {
-				logger.info("Found architectury common mod in " + config + ": {}", id);
-				return true;
-			}
-
-			if (forge) {
-				if (zipFile.getEntry("META-INF/mods.toml") != null) {
-					logger.info("Found Forge mod in " + config + ": {}", id);
-					return true;
-				}
-
-				logger.lifecycle(":could not find forge mod in " + config + " but forcing: {}", id);
-				return true;
-			} else {
-				if (zipFile.getEntry("fabric.mod.json") != null) {
-					logger.info("Found Fabric mod in " + config + ": {}", id);
-					return true;
-				}
-			}
-
-			return false;
-		} catch (IOException e) {
-			return false;
-		}
-	}
-
-=======
->>>>>>> ccfe12eb
 	private static void addToRegularCompile(Project project, Configuration regularCompile, ResolvedArtifact artifact) {
 		project.getLogger().info(":providing " + artifact);
 		DependencyHandler dependencies = project.getDependencies();
