--- conflicted
+++ resolved
@@ -67,12 +67,9 @@
 	public String runDir;
 	public String vmArgs;
 	public String programArgs;
-<<<<<<< HEAD
 	public List<String> vscodeBeforeRun = new ArrayList<>();
 	public final Map<String, String> envVariables = new HashMap<>();
-=======
 	public SourceSet sourceSet;
->>>>>>> 98731532
 
 	public Element genRuns(Element doc) {
 		Element root = this.addXml(doc, "component", ImmutableMap.of("name", "ProjectRunConfigurationManager"));
