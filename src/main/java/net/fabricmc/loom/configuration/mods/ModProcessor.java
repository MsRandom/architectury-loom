/*
 * This file is part of fabric-loom, licensed under the MIT License (MIT).
 *
 * Copyright (c) 2018-2021 FabricMC
 *
 * Permission is hereby granted, free of charge, to any person obtaining a copy
 * of this software and associated documentation files (the "Software"), to deal
 * in the Software without restriction, including without limitation the rights
 * to use, copy, modify, merge, publish, distribute, sublicense, and/or sell
 * copies of the Software, and to permit persons to whom the Software is
 * furnished to do so, subject to the following conditions:
 *
 * The above copyright notice and this permission notice shall be included in all
 * copies or substantial portions of the Software.
 *
 * THE SOFTWARE IS PROVIDED "AS IS", WITHOUT WARRANTY OF ANY KIND, EXPRESS OR
 * IMPLIED, INCLUDING BUT NOT LIMITED TO THE WARRANTIES OF MERCHANTABILITY,
 * FITNESS FOR A PARTICULAR PURPOSE AND NONINFRINGEMENT. IN NO EVENT SHALL THE
 * AUTHORS OR COPYRIGHT HOLDERS BE LIABLE FOR ANY CLAIM, DAMAGES OR OTHER
 * LIABILITY, WHETHER IN AN ACTION OF CONTRACT, TORT OR OTHERWISE, ARISING FROM,
 * OUT OF OR IN CONNECTION WITH THE SOFTWARE OR THE USE OR OTHER DEALINGS IN THE
 * SOFTWARE.
 */

package net.fabricmc.loom.configuration.mods;

import java.io.ByteArrayInputStream;
import java.io.ByteArrayOutputStream;
import java.io.File;
import java.io.IOException;
import java.io.UncheckedIOException;
import java.nio.file.Files;
import java.nio.file.Path;
import java.util.ArrayList;
import java.util.HashMap;
import java.util.Iterator;
import java.util.List;
import java.util.Locale;
import java.util.Map;
<<<<<<< HEAD
import java.util.jar.Attributes;
import java.util.jar.JarFile;
import java.util.jar.Manifest;
import java.util.stream.Collectors;
import java.util.stream.Stream;
import java.util.zip.ZipEntry;
=======
>>>>>>> b550ca78

import com.google.common.base.Stopwatch;
import com.google.gson.JsonObject;
import dev.architectury.tinyremapper.InputTag;
import dev.architectury.tinyremapper.NonClassCopyMode;
import dev.architectury.tinyremapper.OutputConsumerPath;
import dev.architectury.tinyremapper.TinyRemapper;
import org.gradle.api.Project;
import org.objectweb.asm.commons.Remapper;

import net.fabricmc.accesswidener.AccessWidenerReader;
import net.fabricmc.accesswidener.AccessWidenerRemapper;
import net.fabricmc.accesswidener.AccessWidenerWriter;
import net.fabricmc.loom.LoomGradleExtension;
import net.fabricmc.loom.api.mappings.layered.MappingsNamespace;
import net.fabricmc.loom.configuration.RemappedConfigurationEntry;
import net.fabricmc.loom.configuration.processors.dependency.ModDependencyInfo;
import net.fabricmc.loom.configuration.providers.mappings.MappingsProviderImpl;
import net.fabricmc.loom.configuration.providers.minecraft.MinecraftMappedProvider;
import net.fabricmc.loom.util.Constants;
import net.fabricmc.loom.util.FileSystemUtil;
import net.fabricmc.loom.util.LoggerFilter;
import net.fabricmc.loom.util.TinyRemapperHelper;
import net.fabricmc.loom.util.ZipUtils;
import net.fabricmc.loom.util.srg.AtRemapper;
import net.fabricmc.loom.util.srg.CoreModClassRemapper;
import net.fabricmc.mappingio.tree.MemoryMappingTree;

public class ModProcessor {
	private static final String fromM = MappingsNamespace.INTERMEDIARY.toString();
	private static final String toM = MappingsNamespace.NAMED.toString();

	private final Project project;

	public ModProcessor(Project project) {
		this.project = project;
	}

	public void processMods(List<ModDependencyInfo> processList) throws IOException {
		ArrayList<ModDependencyInfo> remapList = new ArrayList<>();

		for (ModDependencyInfo info : processList) {
			if (info.requiresRemapping()) {
				project.getLogger().debug("{} requires remapping", info.getInputFile());
				Files.deleteIfExists(info.getRemappedOutput().toPath());

				remapList.add(info);
			}
		}

		if (remapList.isEmpty()) {
			project.getLogger().debug("No mods to remap, skipping");
			return;
		}

		try {
			remapJars(remapList);
		} catch (Exception e) {
			project.getLogger().error("Failed to remap %d mods".formatted(remapList.size()), e);

			for (ModDependencyInfo info : remapList) {
				Files.deleteIfExists(info.getRemappedOutput().toPath());
			}

			throw e;
		}

		// Check all the mods we expect exist
		for (ModDependencyInfo info : processList) {
			if (!info.getRemappedOutput().exists()) {
				throw new RuntimeException("Failed to find remapped mod" + info);
			}
		}
	}

<<<<<<< HEAD
	private static void stripNestedJars(File file) {
		if (!ZipUtils.contains(file.toPath(), "fabric.mod.json")) return;

=======
	private void stripNestedJars(File file) {
>>>>>>> b550ca78
		// Strip out all contained jar info as we dont want loader to try and load the jars contained in dev.
		try {
			ZipUtils.transformJson(JsonObject.class, file.toPath(), Map.of("fabric.mod.json", json -> {
				json.remove("jars");
				return json;
			}));
		} catch (IOException e) {
			throw new UncheckedIOException("Failed to strip nested jars from %s".formatted(file), e);
		}
	}

	/**
	 * Remap another mod's access widener from intermediary to named, so that loader can apply it in our dev-env.
	 */
	private byte[] remapAccessWidener(byte[] input, Remapper remapper) {
		int version = AccessWidenerReader.readVersion(input);

		AccessWidenerWriter writer = new AccessWidenerWriter(version);
		AccessWidenerRemapper awRemapper = new AccessWidenerRemapper(
				writer,
				remapper,
				MappingsNamespace.INTERMEDIARY.toString(),
				MappingsNamespace.NAMED.toString()
		);
		AccessWidenerReader reader = new AccessWidenerReader(awRemapper);
		reader.read(input);
		return writer.write();
	}

<<<<<<< HEAD
	private static void remapJars(Project project, List<ModDependencyInfo> processList) throws IOException {
		LoomGradleExtension extension = LoomGradleExtension.get(project);
		String fromM = extension.isForge() ? MappingsNamespace.SRG.toString() : MappingsNamespace.INTERMEDIARY.toString();
		String toM = MappingsNamespace.NAMED.toString();

		MinecraftMappedProvider mappedProvider = extension.getMinecraftMappedProvider();
		MappingsProviderImpl mappingsProvider = extension.getMappingsProvider();

		Path mc = extension.isForge() ? mappedProvider.getSrgJar().toPath() : mappedProvider.getIntermediaryJar().toPath();
		Path[] mcDeps = project.getConfigurations().getByName(Constants.Configurations.LOADER_DEPENDENCIES).getFiles()
				.stream().map(File::toPath).toArray(Path[]::new);

		List<ModDependencyInfo> remapList = processList.stream().filter(ModDependencyInfo::requiresRemapping).collect(Collectors.toList());

		Stopwatch stopwatch = Stopwatch.createStarted();
		project.getLogger().lifecycle(":remapping " + remapList.size() + " mods (TinyRemapper, " + fromM + " -> " + toM + ")");

		MemoryMappingTree mappings = (fromM.equals("srg") || toM.equals("srg")) && extension.isForge() ? mappingsProvider.getMappingsWithSrg() : mappingsProvider.getMappings();
		LoggerFilter.replaceSystemOut();
		TinyRemapper remapper = TinyRemapper.newRemapper()
				.logger(project.getLogger()::lifecycle)
				.logUnknownInvokeDynamic(false)
				.withMappings(TinyRemapperHelper.create(mappings, fromM, toM, false))
				.renameInvalidLocals(false)
				.build();

		remapper.readClassPathAsync(mc);

		if (extension.isForgeAndNotOfficial()) {
			remapper.readClassPathAsync(mappedProvider.getForgeSrgJar().toPath());
		}

=======
	private void remapJars(List<ModDependencyInfo> remapList) throws IOException {
		final LoomGradleExtension extension = LoomGradleExtension.get(project);
		final MinecraftMappedProvider mappedProvider = extension.getMinecraftMappedProvider();
		final MappingsProviderImpl mappingsProvider = extension.getMappingsProvider();

		Path intermediaryJar = mappedProvider.getIntermediaryJar().toPath();
		Path[] mcDeps = project.getConfigurations().getByName(Constants.Configurations.LOADER_DEPENDENCIES).getFiles()
				.stream().map(File::toPath).toArray(Path[]::new);

		project.getLogger().lifecycle(":remapping " + remapList.size() + " mods (TinyRemapper, " + fromM + " -> " + toM + ")");

		final TinyRemapper remapper = TinyRemapper.newRemapper()
				.withMappings(TinyRemapperHelper.create(mappingsProvider.getMappings(), fromM, toM, false))
				.renameInvalidLocals(false)
				.build();

		remapper.readClassPathAsync(intermediaryJar);
>>>>>>> b550ca78
		remapper.readClassPathAsync(mcDeps);

		final Map<ModDependencyInfo, InputTag> tagMap = new HashMap<>();
		final Map<ModDependencyInfo, OutputConsumerPath> outputConsumerMap = new HashMap<>();
		final Map<ModDependencyInfo, byte[]> accessWidenerMap = new HashMap<>();

		for (RemappedConfigurationEntry entry : Constants.MOD_COMPILE_ENTRIES) {
			for (File inputFile : project.getConfigurations().getByName(entry.sourceConfiguration()).getFiles()) {
				if (remapList.stream().noneMatch(info -> info.getInputFile().equals(inputFile))) {
					project.getLogger().debug("Adding " + inputFile + " onto the remap classpath");

					remapper.readClassPathAsync(inputFile.toPath());
				}
			}
		}

		for (ModDependencyInfo info : remapList) {
			InputTag tag = remapper.createInputTag();

			project.getLogger().debug("Adding " + info.getInputFile() + " as a remap input");

			remapper.readInputsAsync(tag, info.getInputFile().toPath());
			tagMap.put(info, tag);
		}

		try {
			// Apply this in a second loop as we need to ensure all the inputs are on the classpath before remapping.
			for (ModDependencyInfo info : remapList) {
				try {
					OutputConsumerPath outputConsumer = new OutputConsumerPath.Builder(info.getRemappedOutput().toPath()).build();

					outputConsumer.addNonClassFiles(info.getInputFile().toPath(), NonClassCopyMode.FIX_META_INF, remapper);
					outputConsumerMap.put(info, outputConsumer);

					final ModDependencyInfo.AccessWidenerData accessWidenerData = info.getAccessWidenerData();

					if (accessWidenerData != null) {
						project.getLogger().debug("Remapping access widener in {}", info.getInputFile());
						byte[] remappedAw = remapAccessWidener(accessWidenerData.content(), remapper.getEnvironment().getRemapper());
						accessWidenerMap.put(info, remappedAw);
					}

					remapper.apply(outputConsumer, tagMap.get(info));
				} catch (Exception e) {
					throw new RuntimeException("Failed to remap: " + info.getRemappedNotation(), e);
				}
			}
		} finally {
			remapper.finish();
		}

<<<<<<< HEAD
		remapper.finish();
		project.getLogger().lifecycle(":remapped " + remapList.size() + " mods (TinyRemapper, " + fromM + " -> " + toM + ") in " + stopwatch.stop());

=======
>>>>>>> b550ca78
		for (ModDependencyInfo info : remapList) {
			outputConsumerMap.get(info).close();
			byte[] accessWidener = accessWidenerMap.get(info);

			if (accessWidener != null) {
				assert info.getAccessWidenerData() != null;
				ZipUtils.replace(info.getRemappedOutput().toPath(), info.getAccessWidenerData().path(), accessWidener);
			}

<<<<<<< HEAD
			if (extension.isForge()) {
				AtRemapper.remap(project.getLogger(), info.getRemappedOutput().toPath(), mappings);
				CoreModClassRemapper.remapJar(info.getRemappedOutput().toPath(), mappings, project.getLogger());

				ZipUtils.transform(info.getRemappedOutput().toPath(), Map.of("META-INF/MANIFEST.MF", bytes -> {
					Manifest manifest = new Manifest(new ByteArrayInputStream(bytes));
					fixManifest(manifest);
					ByteArrayOutputStream out = new ByteArrayOutputStream();
					manifest.write(out);
					return out.toByteArray();
				}));

				try (FileSystemUtil.Delegate fs = FileSystemUtil.getJarFileSystem(info.getRemappedOutput().toPath(), false);
						Stream<Path> walk = Files.walk(fs.get().getPath("/"))) {
					List<Path> filesToRemove = new ArrayList<>();
					Iterator<Path> iterator = walk.iterator();

					while (iterator.hasNext()) {
						Path fsPath = iterator.next();
						if (!Files.isRegularFile(fsPath)) continue;
						String fileName = fsPath.toString();

						if (fileName.toLowerCase(Locale.ROOT).endsWith(".rsa") || fileName.toLowerCase(Locale.ROOT).endsWith(".sf")) {
							if (fileName.startsWith("META-INF")) {
								filesToRemove.add(fsPath);
							}
						}
					}

					for (Path fileToRemove : filesToRemove) {
						Files.delete(fileToRemove);
					}
				}
			}

			info.finaliseRemapping();
		}
	}

	private static void fixManifest(Manifest manifest) {
		Attributes mainAttrs = manifest.getMainAttributes();

		mainAttrs.remove(Attributes.Name.SIGNATURE_VERSION);

		for (Iterator<Attributes> it = manifest.getEntries().values().iterator(); it.hasNext(); ) {
			Attributes attrs = it.next();

			for (Iterator<Object> it2 = attrs.keySet().iterator(); it2.hasNext(); ) {
				Attributes.Name attrName = (Attributes.Name) it2.next();
				String name = attrName.toString();

				if (name.endsWith("-Digest") || name.contains("-Digest-") || name.equals("Magic")) {
					it2.remove();
				}
			}

			if (attrs.isEmpty()) it.remove();
		}
	}

	public static JsonObject readInstallerJson(File file, Project project) {
		try {
			LoomGradleExtension extension = LoomGradleExtension.get(project);

			String jsonStr;

			try (JarFile jarFile = new JarFile(file)) {
				ZipEntry entry = jarFile.getEntry("fabric-installer.json");

				if (entry == null) {
					return null;
				}

				try (InputStream inputstream = jarFile.getInputStream(entry)) {
					jsonStr = new String(inputstream.readAllBytes(), StandardCharsets.UTF_8);
				}
			}
=======
			stripNestedJars(info.getRemappedOutput());
>>>>>>> b550ca78

			info.finaliseRemapping();
		}
	}
}<|MERGE_RESOLUTION|>--- conflicted
+++ resolved
@@ -37,15 +37,9 @@
 import java.util.List;
 import java.util.Locale;
 import java.util.Map;
-<<<<<<< HEAD
 import java.util.jar.Attributes;
-import java.util.jar.JarFile;
 import java.util.jar.Manifest;
-import java.util.stream.Collectors;
 import java.util.stream.Stream;
-import java.util.zip.ZipEntry;
-=======
->>>>>>> b550ca78
 
 import com.google.common.base.Stopwatch;
 import com.google.gson.JsonObject;
@@ -121,13 +115,8 @@
 		}
 	}
 
-<<<<<<< HEAD
-	private static void stripNestedJars(File file) {
+	private void stripNestedJars(File file) {
 		if (!ZipUtils.contains(file.toPath(), "fabric.mod.json")) return;
-
-=======
-	private void stripNestedJars(File file) {
->>>>>>> b550ca78
 		// Strip out all contained jar info as we dont want loader to try and load the jars contained in dev.
 		try {
 			ZipUtils.transformJson(JsonObject.class, file.toPath(), Map.of("fabric.mod.json", json -> {
@@ -157,58 +146,34 @@
 		return writer.write();
 	}
 
-<<<<<<< HEAD
-	private static void remapJars(Project project, List<ModDependencyInfo> processList) throws IOException {
-		LoomGradleExtension extension = LoomGradleExtension.get(project);
+	private void remapJars(List<ModDependencyInfo> remapList) throws IOException {
+		final LoomGradleExtension extension = LoomGradleExtension.get(project);
+		final MinecraftMappedProvider mappedProvider = extension.getMinecraftMappedProvider();
+		final MappingsProviderImpl mappingsProvider = extension.getMappingsProvider();
 		String fromM = extension.isForge() ? MappingsNamespace.SRG.toString() : MappingsNamespace.INTERMEDIARY.toString();
 		String toM = MappingsNamespace.NAMED.toString();
 
-		MinecraftMappedProvider mappedProvider = extension.getMinecraftMappedProvider();
-		MappingsProviderImpl mappingsProvider = extension.getMappingsProvider();
-
-		Path mc = extension.isForge() ? mappedProvider.getSrgJar().toPath() : mappedProvider.getIntermediaryJar().toPath();
+		Path intermediaryJar = extension.isForge() ? mappedProvider.getSrgJar().toPath() : mappedProvider.getIntermediaryJar().toPath();
 		Path[] mcDeps = project.getConfigurations().getByName(Constants.Configurations.LOADER_DEPENDENCIES).getFiles()
 				.stream().map(File::toPath).toArray(Path[]::new);
 
-		List<ModDependencyInfo> remapList = processList.stream().filter(ModDependencyInfo::requiresRemapping).collect(Collectors.toList());
-
 		Stopwatch stopwatch = Stopwatch.createStarted();
 		project.getLogger().lifecycle(":remapping " + remapList.size() + " mods (TinyRemapper, " + fromM + " -> " + toM + ")");
 
 		MemoryMappingTree mappings = (fromM.equals("srg") || toM.equals("srg")) && extension.isForge() ? mappingsProvider.getMappingsWithSrg() : mappingsProvider.getMappings();
 		LoggerFilter.replaceSystemOut();
-		TinyRemapper remapper = TinyRemapper.newRemapper()
+		final TinyRemapper remapper = TinyRemapper.newRemapper()
 				.logger(project.getLogger()::lifecycle)
 				.logUnknownInvokeDynamic(false)
 				.withMappings(TinyRemapperHelper.create(mappings, fromM, toM, false))
 				.renameInvalidLocals(false)
 				.build();
 
-		remapper.readClassPathAsync(mc);
+		remapper.readClassPathAsync(intermediaryJar);
 
 		if (extension.isForgeAndNotOfficial()) {
 			remapper.readClassPathAsync(mappedProvider.getForgeSrgJar().toPath());
 		}
-
-=======
-	private void remapJars(List<ModDependencyInfo> remapList) throws IOException {
-		final LoomGradleExtension extension = LoomGradleExtension.get(project);
-		final MinecraftMappedProvider mappedProvider = extension.getMinecraftMappedProvider();
-		final MappingsProviderImpl mappingsProvider = extension.getMappingsProvider();
-
-		Path intermediaryJar = mappedProvider.getIntermediaryJar().toPath();
-		Path[] mcDeps = project.getConfigurations().getByName(Constants.Configurations.LOADER_DEPENDENCIES).getFiles()
-				.stream().map(File::toPath).toArray(Path[]::new);
-
-		project.getLogger().lifecycle(":remapping " + remapList.size() + " mods (TinyRemapper, " + fromM + " -> " + toM + ")");
-
-		final TinyRemapper remapper = TinyRemapper.newRemapper()
-				.withMappings(TinyRemapperHelper.create(mappingsProvider.getMappings(), fromM, toM, false))
-				.renameInvalidLocals(false)
-				.build();
-
-		remapper.readClassPathAsync(intermediaryJar);
->>>>>>> b550ca78
 		remapper.readClassPathAsync(mcDeps);
 
 		final Map<ModDependencyInfo, InputTag> tagMap = new HashMap<>();
@@ -260,12 +225,8 @@
 			remapper.finish();
 		}
 
-<<<<<<< HEAD
-		remapper.finish();
 		project.getLogger().lifecycle(":remapped " + remapList.size() + " mods (TinyRemapper, " + fromM + " -> " + toM + ") in " + stopwatch.stop());
 
-=======
->>>>>>> b550ca78
 		for (ModDependencyInfo info : remapList) {
 			outputConsumerMap.get(info).close();
 			byte[] accessWidener = accessWidenerMap.get(info);
@@ -275,7 +236,8 @@
 				ZipUtils.replace(info.getRemappedOutput().toPath(), info.getAccessWidenerData().path(), accessWidener);
 			}
 
-<<<<<<< HEAD
+			stripNestedJars(info.getRemappedOutput());
+
 			if (extension.isForge()) {
 				AtRemapper.remap(project.getLogger(), info.getRemappedOutput().toPath(), mappings);
 				CoreModClassRemapper.remapJar(info.getRemappedOutput().toPath(), mappings, project.getLogger());
@@ -335,29 +297,4 @@
 			if (attrs.isEmpty()) it.remove();
 		}
 	}
-
-	public static JsonObject readInstallerJson(File file, Project project) {
-		try {
-			LoomGradleExtension extension = LoomGradleExtension.get(project);
-
-			String jsonStr;
-
-			try (JarFile jarFile = new JarFile(file)) {
-				ZipEntry entry = jarFile.getEntry("fabric-installer.json");
-
-				if (entry == null) {
-					return null;
-				}
-
-				try (InputStream inputstream = jarFile.getInputStream(entry)) {
-					jsonStr = new String(inputstream.readAllBytes(), StandardCharsets.UTF_8);
-				}
-			}
-=======
-			stripNestedJars(info.getRemappedOutput());
->>>>>>> b550ca78
-
-			info.finaliseRemapping();
-		}
-	}
 }