/*
 * This file is part of fabric-loom, licensed under the MIT License (MIT).
 *
 * Copyright (c) 2018-2021 FabricMC
 *
 * Permission is hereby granted, free of charge, to any person obtaining a copy
 * of this software and associated documentation files (the "Software"), to deal
 * in the Software without restriction, including without limitation the rights
 * to use, copy, modify, merge, publish, distribute, sublicense, and/or sell
 * copies of the Software, and to permit persons to whom the Software is
 * furnished to do so, subject to the following conditions:
 *
 * The above copyright notice and this permission notice shall be included in all
 * copies or substantial portions of the Software.
 *
 * THE SOFTWARE IS PROVIDED "AS IS", WITHOUT WARRANTY OF ANY KIND, EXPRESS OR
 * IMPLIED, INCLUDING BUT NOT LIMITED TO THE WARRANTIES OF MERCHANTABILITY,
 * FITNESS FOR A PARTICULAR PURPOSE AND NONINFRINGEMENT. IN NO EVENT SHALL THE
 * AUTHORS OR COPYRIGHT HOLDERS BE LIABLE FOR ANY CLAIM, DAMAGES OR OTHER
 * LIABILITY, WHETHER IN AN ACTION OF CONTRACT, TORT OR OTHERWISE, ARISING FROM,
 * OUT OF OR IN CONNECTION WITH THE SOFTWARE OR THE USE OR OTHER DEALINGS IN THE
 * SOFTWARE.
 */

package net.fabricmc.loom.configuration.mods;

import java.io.ByteArrayInputStream;
import java.io.ByteArrayOutputStream;
import java.io.File;
import java.io.IOException;
import java.io.UncheckedIOException;
import java.nio.file.Files;
import java.nio.file.Path;
import java.util.ArrayList;
import java.util.HashMap;
import java.util.Iterator;
import java.util.List;
import java.util.Locale;
import java.util.Map;
import java.util.jar.Attributes;
import java.util.jar.Manifest;
import java.util.stream.Stream;

import com.google.common.base.Stopwatch;
import com.google.gson.JsonObject;
import dev.architectury.tinyremapper.InputTag;
import dev.architectury.tinyremapper.NonClassCopyMode;
import dev.architectury.tinyremapper.OutputConsumerPath;
import dev.architectury.tinyremapper.TinyRemapper;
import org.gradle.api.Project;
import org.objectweb.asm.commons.Remapper;

import net.fabricmc.accesswidener.AccessWidenerReader;
import net.fabricmc.accesswidener.AccessWidenerRemapper;
import net.fabricmc.accesswidener.AccessWidenerWriter;
import net.fabricmc.loom.LoomGradleExtension;
import net.fabricmc.loom.api.mappings.layered.MappingsNamespace;
import net.fabricmc.loom.configuration.RemappedConfigurationEntry;
import net.fabricmc.loom.configuration.processors.dependency.ModDependencyInfo;
import net.fabricmc.loom.configuration.providers.mappings.MappingsProviderImpl;
import net.fabricmc.loom.kotlin.remapping.KotlinMetadataTinyRemapperExtension;
import net.fabricmc.loom.util.Constants;
import net.fabricmc.loom.util.FileSystemUtil;
import net.fabricmc.loom.util.LoggerFilter;
import net.fabricmc.loom.util.TinyRemapperHelper;
import net.fabricmc.loom.util.ZipUtils;
import net.fabricmc.loom.util.srg.AtRemapper;
import net.fabricmc.loom.util.srg.CoreModClassRemapper;
import net.fabricmc.mappingio.tree.MemoryMappingTree;

public class ModProcessor {
	private static final String fromM = MappingsNamespace.INTERMEDIARY.toString();
	private static final String toM = MappingsNamespace.NAMED.toString();

	private final Project project;

	public ModProcessor(Project project) {
		this.project = project;
	}

	public void processMods(List<ModDependencyInfo> processList) throws IOException {
		ArrayList<ModDependencyInfo> remapList = new ArrayList<>();

		for (ModDependencyInfo info : processList) {
			if (info.requiresRemapping()) {
				project.getLogger().debug("{} requires remapping", info.getInputFile());
				Files.deleteIfExists(info.getRemappedOutput().toPath());

				remapList.add(info);
			}
		}

		if (remapList.isEmpty()) {
			project.getLogger().debug("No mods to remap, skipping");
			return;
		}

		try {
			remapJars(remapList);
		} catch (Exception e) {
			project.getLogger().error("Failed to remap %d mods".formatted(remapList.size()), e);

			for (ModDependencyInfo info : remapList) {
				Files.deleteIfExists(info.getRemappedOutput().toPath());
			}

			throw e;
		}

		// Check all the mods we expect exist
		for (ModDependencyInfo info : processList) {
			if (!info.getRemappedOutput().exists()) {
				throw new RuntimeException("Failed to find remapped mod" + info);
			}
		}
	}

	private void stripNestedJars(File file) {
		if (!ZipUtils.contains(file.toPath(), "fabric.mod.json")) return;

		// Strip out all contained jar info as we dont want loader to try and load the jars contained in dev.
		try {
			ZipUtils.transformJson(JsonObject.class, file.toPath(), Map.of("fabric.mod.json", json -> {
				json.remove("jars");
				return json;
			}));
		} catch (IOException e) {
			throw new UncheckedIOException("Failed to strip nested jars from %s".formatted(file), e);
		}
	}

	/**
	 * Remap another mod's access widener from intermediary to named, so that loader can apply it in our dev-env.
	 */
	private byte[] remapAccessWidener(byte[] input, Remapper remapper) {
		int version = AccessWidenerReader.readVersion(input);

		AccessWidenerWriter writer = new AccessWidenerWriter(version);
		AccessWidenerRemapper awRemapper = new AccessWidenerRemapper(
				writer,
				remapper,
				MappingsNamespace.INTERMEDIARY.toString(),
				MappingsNamespace.NAMED.toString()
		);
		AccessWidenerReader reader = new AccessWidenerReader(awRemapper);
		reader.read(input);
		return writer.write();
	}

	private void remapJars(List<ModDependencyInfo> remapList) throws IOException {
		final LoomGradleExtension extension = LoomGradleExtension.get(project);
		final MappingsProviderImpl mappingsProvider = extension.getMappingsProvider();
<<<<<<< HEAD
		String fromM = extension.isForge() ? MappingsNamespace.SRG.toString() : MappingsNamespace.INTERMEDIARY.toString();
		String toM = MappingsNamespace.NAMED.toString();

		Path intermediaryJar = extension.isForge() ? mappedProvider.getSrgJar().toPath() : mappedProvider.getIntermediaryJar().toPath();
=======
		final boolean useKotlinExtension = project.getPluginManager().hasPlugin("org.jetbrains.kotlin.jvm");

>>>>>>> e9d1f005
		Path[] mcDeps = project.getConfigurations().getByName(Constants.Configurations.LOADER_DEPENDENCIES).getFiles()
				.stream().map(File::toPath).toArray(Path[]::new);

		Stopwatch stopwatch = Stopwatch.createStarted();
		project.getLogger().lifecycle(":remapping " + remapList.size() + " mods (TinyRemapper, " + fromM + " -> " + toM + ")");

<<<<<<< HEAD
		MemoryMappingTree mappings = (fromM.equals("srg") || toM.equals("srg")) && extension.isForge() ? mappingsProvider.getMappingsWithSrg() : mappingsProvider.getMappings();
		LoggerFilter.replaceSystemOut();
		final TinyRemapper remapper = TinyRemapper.newRemapper()
				.logger(project.getLogger()::lifecycle)
				.logUnknownInvokeDynamic(false)
				.withMappings(TinyRemapperHelper.create(mappings, fromM, toM, false))
				.renameInvalidLocals(false)
				.build();

		remapper.readClassPathAsync(intermediaryJar);

		if (extension.isForgeAndNotOfficial()) {
			remapper.readClassPathAsync(mappedProvider.getForgeSrgJar().toPath());
		}

=======
		TinyRemapper.Builder builder = TinyRemapper.newRemapper()
				.withMappings(TinyRemapperHelper.create(mappingsProvider.getMappings(), fromM, toM, false))
				.renameInvalidLocals(false);

		if (useKotlinExtension) {
			builder.extension(KotlinMetadataTinyRemapperExtension.INSTANCE);
		}

		final TinyRemapper remapper = builder.build();

		for (Path minecraftJar : extension.getMinecraftJars(MappingsNamespace.INTERMEDIARY)) {
			remapper.readClassPathAsync(minecraftJar);
		}

>>>>>>> e9d1f005
		remapper.readClassPathAsync(mcDeps);

		final Map<ModDependencyInfo, InputTag> tagMap = new HashMap<>();
		final Map<ModDependencyInfo, OutputConsumerPath> outputConsumerMap = new HashMap<>();
		final Map<ModDependencyInfo, byte[]> accessWidenerMap = new HashMap<>();

		for (RemappedConfigurationEntry entry : Constants.MOD_COMPILE_ENTRIES) {
			for (File inputFile : project.getConfigurations().getByName(entry.sourceConfiguration()).getFiles()) {
				if (remapList.stream().noneMatch(info -> info.getInputFile().equals(inputFile))) {
					project.getLogger().debug("Adding " + inputFile + " onto the remap classpath");

					remapper.readClassPathAsync(inputFile.toPath());
				}
			}
		}

		for (ModDependencyInfo info : remapList) {
			InputTag tag = remapper.createInputTag();

			project.getLogger().debug("Adding " + info.getInputFile() + " as a remap input");

			remapper.readInputsAsync(tag, info.getInputFile().toPath());
			tagMap.put(info, tag);
		}

		try {
			// Apply this in a second loop as we need to ensure all the inputs are on the classpath before remapping.
			for (ModDependencyInfo info : remapList) {
				try {
					OutputConsumerPath outputConsumer = new OutputConsumerPath.Builder(info.getRemappedOutput().toPath()).build();

					outputConsumer.addNonClassFiles(info.getInputFile().toPath(), NonClassCopyMode.FIX_META_INF, remapper);
					outputConsumerMap.put(info, outputConsumer);

					final ModDependencyInfo.AccessWidenerData accessWidenerData = info.getAccessWidenerData();

					if (accessWidenerData != null) {
						project.getLogger().debug("Remapping access widener in {}", info.getInputFile());
						byte[] remappedAw = remapAccessWidener(accessWidenerData.content(), remapper.getEnvironment().getRemapper());
						accessWidenerMap.put(info, remappedAw);
					}

					remapper.apply(outputConsumer, tagMap.get(info));
				} catch (Exception e) {
					throw new RuntimeException("Failed to remap: " + info.getRemappedNotation(), e);
				}
			}
		} finally {
			remapper.finish();
		}

		project.getLogger().lifecycle(":remapped " + remapList.size() + " mods (TinyRemapper, " + fromM + " -> " + toM + ") in " + stopwatch.stop());

		for (ModDependencyInfo info : remapList) {
			outputConsumerMap.get(info).close();
			byte[] accessWidener = accessWidenerMap.get(info);

			if (accessWidener != null) {
				assert info.getAccessWidenerData() != null;
				ZipUtils.replace(info.getRemappedOutput().toPath(), info.getAccessWidenerData().path(), accessWidener);
			}

			stripNestedJars(info.getRemappedOutput());

			if (extension.isForge()) {
				AtRemapper.remap(project.getLogger(), info.getRemappedOutput().toPath(), mappings);
				CoreModClassRemapper.remapJar(info.getRemappedOutput().toPath(), mappings, project.getLogger());

				ZipUtils.transform(info.getRemappedOutput().toPath(), Map.of("META-INF/MANIFEST.MF", bytes -> {
					Manifest manifest = new Manifest(new ByteArrayInputStream(bytes));
					fixManifest(manifest);
					ByteArrayOutputStream out = new ByteArrayOutputStream();
					manifest.write(out);
					return out.toByteArray();
				}));

				try (FileSystemUtil.Delegate fs = FileSystemUtil.getJarFileSystem(info.getRemappedOutput().toPath(), false);
						Stream<Path> walk = Files.walk(fs.get().getPath("/"))) {
					List<Path> filesToRemove = new ArrayList<>();
					Iterator<Path> iterator = walk.iterator();

					while (iterator.hasNext()) {
						Path fsPath = iterator.next();
						if (!Files.isRegularFile(fsPath)) continue;
						String fileName = fsPath.toString();

						if (fileName.toLowerCase(Locale.ROOT).endsWith(".rsa") || fileName.toLowerCase(Locale.ROOT).endsWith(".sf")) {
							if (fileName.startsWith("META-INF")) {
								filesToRemove.add(fsPath);
							}
						}
					}

					for (Path fileToRemove : filesToRemove) {
						Files.delete(fileToRemove);
					}
				}
			}

			info.finaliseRemapping();
		}
	}

	private static void fixManifest(Manifest manifest) {
		Attributes mainAttrs = manifest.getMainAttributes();

		mainAttrs.remove(Attributes.Name.SIGNATURE_VERSION);

		for (Iterator<Attributes> it = manifest.getEntries().values().iterator(); it.hasNext(); ) {
			Attributes attrs = it.next();

			for (Iterator<Object> it2 = attrs.keySet().iterator(); it2.hasNext(); ) {
				Attributes.Name attrName = (Attributes.Name) it2.next();
				String name = attrName.toString();

				if (name.endsWith("-Digest") || name.contains("-Digest-") || name.equals("Magic")) {
					it2.remove();
				}
			}

			if (attrs.isEmpty()) it.remove();
		}
	}
}<|MERGE_RESOLUTION|>--- conflicted
+++ resolved
@@ -150,30 +150,33 @@
 	private void remapJars(List<ModDependencyInfo> remapList) throws IOException {
 		final LoomGradleExtension extension = LoomGradleExtension.get(project);
 		final MappingsProviderImpl mappingsProvider = extension.getMappingsProvider();
-<<<<<<< HEAD
+		final boolean useKotlinExtension = project.getPluginManager().hasPlugin("org.jetbrains.kotlin.jvm");
 		String fromM = extension.isForge() ? MappingsNamespace.SRG.toString() : MappingsNamespace.INTERMEDIARY.toString();
 		String toM = MappingsNamespace.NAMED.toString();
 
-		Path intermediaryJar = extension.isForge() ? mappedProvider.getSrgJar().toPath() : mappedProvider.getIntermediaryJar().toPath();
-=======
-		final boolean useKotlinExtension = project.getPluginManager().hasPlugin("org.jetbrains.kotlin.jvm");
-
->>>>>>> e9d1f005
 		Path[] mcDeps = project.getConfigurations().getByName(Constants.Configurations.LOADER_DEPENDENCIES).getFiles()
 				.stream().map(File::toPath).toArray(Path[]::new);
 
 		Stopwatch stopwatch = Stopwatch.createStarted();
 		project.getLogger().lifecycle(":remapping " + remapList.size() + " mods (TinyRemapper, " + fromM + " -> " + toM + ")");
 
-<<<<<<< HEAD
 		MemoryMappingTree mappings = (fromM.equals("srg") || toM.equals("srg")) && extension.isForge() ? mappingsProvider.getMappingsWithSrg() : mappingsProvider.getMappings();
 		LoggerFilter.replaceSystemOut();
-		final TinyRemapper remapper = TinyRemapper.newRemapper()
+		TinyRemapper.Builder builder = TinyRemapper.newRemapper()
 				.logger(project.getLogger()::lifecycle)
 				.logUnknownInvokeDynamic(false)
 				.withMappings(TinyRemapperHelper.create(mappings, fromM, toM, false))
-				.renameInvalidLocals(false)
-				.build();
+				.renameInvalidLocals(false);
+
+		if (useKotlinExtension) {
+			builder.extension(KotlinMetadataTinyRemapperExtension.INSTANCE);
+		}
+
+		final TinyRemapper remapper = builder.build();
+
+		for (Path minecraftJar : extension.getMinecraftJars(MappingsNamespace.INTERMEDIARY)) {
+			remapper.readClassPathAsync(minecraftJar);
+		}
 
 		remapper.readClassPathAsync(intermediaryJar);
 
@@ -181,22 +184,6 @@
 			remapper.readClassPathAsync(mappedProvider.getForgeSrgJar().toPath());
 		}
 
-=======
-		TinyRemapper.Builder builder = TinyRemapper.newRemapper()
-				.withMappings(TinyRemapperHelper.create(mappingsProvider.getMappings(), fromM, toM, false))
-				.renameInvalidLocals(false);
-
-		if (useKotlinExtension) {
-			builder.extension(KotlinMetadataTinyRemapperExtension.INSTANCE);
-		}
-
-		final TinyRemapper remapper = builder.build();
-
-		for (Path minecraftJar : extension.getMinecraftJars(MappingsNamespace.INTERMEDIARY)) {
-			remapper.readClassPathAsync(minecraftJar);
-		}
-
->>>>>>> e9d1f005
 		remapper.readClassPathAsync(mcDeps);
 
 		final Map<ModDependencyInfo, InputTag> tagMap = new HashMap<>();
