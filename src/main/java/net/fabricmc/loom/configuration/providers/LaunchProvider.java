/*
 * This file is part of fabric-loom, licensed under the MIT License (MIT).
 *
 * Copyright (c) 2019-2021 FabricMC
 *
 * Permission is hereby granted, free of charge, to any person obtaining a copy
 * of this software and associated documentation files (the "Software"), to deal
 * in the Software without restriction, including without limitation the rights
 * to use, copy, modify, merge, publish, distribute, sublicense, and/or sell
 * copies of the Software, and to permit persons to whom the Software is
 * furnished to do so, subject to the following conditions:
 *
 * The above copyright notice and this permission notice shall be included in all
 * copies or substantial portions of the Software.
 *
 * THE SOFTWARE IS PROVIDED "AS IS", WITHOUT WARRANTY OF ANY KIND, EXPRESS OR
 * IMPLIED, INCLUDING BUT NOT LIMITED TO THE WARRANTIES OF MERCHANTABILITY,
 * FITNESS FOR A PARTICULAR PURPOSE AND NONINFRINGEMENT. IN NO EVENT SHALL THE
 * AUTHORS OR COPYRIGHT HOLDERS BE LIABLE FOR ANY CLAIM, DAMAGES OR OTHER
 * LIABILITY, WHETHER IN AN ACTION OF CONTRACT, TORT OR OTHERWISE, ARISING FROM,
 * OUT OF OR IN CONNECTION WITH THE SOFTWARE OR THE USE OR OTHER DEALINGS IN THE
 * SOFTWARE.
 */

package net.fabricmc.loom.configuration.providers;

import java.io.File;
import java.io.IOException;
import java.io.InputStream;
import java.nio.charset.StandardCharsets;
import java.nio.file.Files;
import java.util.ArrayList;
import java.util.Arrays;
import java.util.HashMap;
import java.util.List;
import java.util.Map;
import java.util.Set;
import java.util.StringJoiner;
import java.util.function.Consumer;
import java.util.stream.Collectors;

import org.apache.commons.io.FileUtils;
import org.gradle.api.Project;
import org.gradle.api.logging.configuration.ConsoleOutput;
import org.gradle.api.plugins.JavaPlugin;

import net.fabricmc.loom.configuration.DependencyProvider;
import net.fabricmc.loom.configuration.RemappedConfigurationEntry;
import net.fabricmc.loom.configuration.launch.LaunchProviderSettings;
import net.fabricmc.loom.util.Constants;
import net.fabricmc.loom.util.PropertyUtil;

public class LaunchProvider extends DependencyProvider {
	public LaunchProvider(Project project) {
		super(project);
	}

	@Override
	public void provide(DependencyInfo dependency, Consumer<Runnable> postPopulationScheduler) throws IOException {
		final String nativesPath = getExtension().getFiles().getNativesDirectory(getProject()).getAbsolutePath();

		final LaunchConfig launchConfig = new LaunchConfig()
				.property("fabric.development", "true")
				.property("fabric.remapClasspathFile", getRemapClasspathFile().getAbsolutePath())
				.property("log4j.configurationFile", getAllLog4JConfigFiles())
				.property("log4j2.formatMsgNoLookups", "true")

<<<<<<< HEAD
				.property("client", "java.library.path", getExtension().getMinecraftProvider().nativesDir().getAbsolutePath())
				.property("client", "org.lwjgl.librarypath", getExtension().getMinecraftProvider().nativesDir().getAbsolutePath());

		if (!getExtension().isForge()) {
			launchConfig
					.argument("client", "--assetIndex")
					.argument("client", getExtension().getMinecraftProvider().getVersionInfo().assetIndex().fabricId(getExtension().getMinecraftProvider().minecraftVersion()))
					.argument("client", "--assetsDir")
					.argument("client", new File(getDirectories().getUserCache(), "assets").getAbsolutePath());
		}

		if (getExtension().isForge()) {
			launchConfig
					// Should match YarnNamingService.PATH_TO_MAPPINGS in forge-runtime
					.property("fabric.yarnWithSrg.path", getExtension().getMappingsProvider().tinyMappingsWithSrg.toAbsolutePath().toString())

					.argument("data", "--all")
					.argument("data", "--mod")
					.argument("data", String.join(",", getExtension().getForge().getDataGenMods()))
					.argument("data", "--output")
					.argument("data", getProject().file("src/generated/resources").getAbsolutePath())

					.property("mixin.env.remapRefMap", "true");

			if (PropertyUtil.getAndFinalize(getExtension().getForge().getUseCustomMixin())) {
				launchConfig.property("mixin.forgeloom.inject.mappings.srg-named", getExtension().getMappingsProvider().mixinTinyMappingsWithSrg.toAbsolutePath().toString());
			} else {
				launchConfig.property("net.minecraftforge.gradle.GradleStart.srg.srg-mcp", getExtension().getMappingsProvider().srgToNamedSrg.toAbsolutePath().toString());
			}

			Set<String> mixinConfigs = PropertyUtil.getAndFinalize(getExtension().getForge().getMixinConfigs());

			if (!mixinConfigs.isEmpty()) {
				for (String config : mixinConfigs) {
					launchConfig.argument("-mixin.config");
					launchConfig.argument(config);
				}
			}
		}

		addDependency(Constants.Dependencies.DEV_LAUNCH_INJECTOR + Constants.Dependencies.Versions.DEV_LAUNCH_INJECTOR, Constants.Configurations.LOOM_DEVELOPMENT_DEPENDENCIES);
		addDependency(Constants.Dependencies.TERMINAL_CONSOLE_APPENDER + Constants.Dependencies.Versions.TERMINAL_CONSOLE_APPENDER, Constants.Configurations.LOOM_DEVELOPMENT_DEPENDENCIES);
		addDependency(Constants.Dependencies.JETBRAINS_ANNOTATIONS + Constants.Dependencies.Versions.JETBRAINS_ANNOTATIONS, JavaPlugin.COMPILE_ONLY_CONFIGURATION_NAME);

		if (getExtension().isForge()) {
			addDependency(Constants.Dependencies.FORGE_RUNTIME + Constants.Dependencies.Versions.FORGE_RUNTIME, Constants.Configurations.FORGE_EXTRA);
			addDependency(Constants.Dependencies.JAVAX_ANNOTATIONS + Constants.Dependencies.Versions.JAVAX_ANNOTATIONS, JavaPlugin.COMPILE_ONLY_CONFIGURATION_NAME);
		}

		for (LaunchProviderSettings settings : getExtension().getLaunchConfigs()) {
			settings.evaluateNow();
=======
				.property("client", "java.library.path", nativesPath)
				.property("client", "org.lwjgl.librarypath", nativesPath)
>>>>>>> ccfe12eb

			for (String argument : settings.getArguments()) {
				launchConfig.argument(settings.getName(), argument);
			}

			for (Map.Entry<String, String> property : settings.getProperties()) {
				launchConfig.property(settings.getName(), property.getKey(), property.getValue());
			}
		}

		final boolean plainConsole = getProject().getGradle().getStartParameter().getConsoleOutput() == ConsoleOutput.Plain;
		final boolean ansiSupportedIDE = new File(getProject().getRootDir(), ".vscode").exists()
				|| new File(getProject().getRootDir(), ".idea").exists()
				|| (Arrays.stream(getProject().getRootDir().listFiles()).anyMatch(file -> file.getName().endsWith(".iws")));

		//Enable ansi by default for idea and vscode when gradle is not ran with plain console.
		if (ansiSupportedIDE && !plainConsole) {
			launchConfig.property("fabric.log.disableAnsi", "false");
		}

		writeLog4jConfig();
		FileUtils.writeStringToFile(getDirectories().getDevLauncherConfig(), launchConfig.asString(), StandardCharsets.UTF_8);

		postPopulationScheduler.accept(this::writeRemapClassPath);
	}

	private File getLog4jConfigFile() {
		return getDirectories().getDefaultLog4jConfigFile();
	}

	private String getAllLog4JConfigFiles() {
		return getExtension().getLog4jConfigs().getFiles().stream()
				.map(File::getAbsolutePath)
				.collect(Collectors.joining(","));
	}

	private File getRemapClasspathFile() {
		return new File(getDirectories().getDevLauncherConfig().getParentFile(), "remapClasspath.txt");
	}

	private void writeLog4jConfig() {
		try (InputStream is = LaunchProvider.class.getClassLoader().getResourceAsStream("log4j2.fabric.xml")) {
			Files.deleteIfExists(getLog4jConfigFile().toPath());
			Files.copy(is, getLog4jConfigFile().toPath());
		} catch (IOException e) {
			throw new RuntimeException("Failed to generate log4j config", e);
		}
	}

	private void writeRemapClassPath() {
		List<String> inputConfigurations = new ArrayList<>();
		inputConfigurations.add(Constants.Configurations.LOADER_DEPENDENCIES);
		inputConfigurations.addAll(Constants.MOD_COMPILE_ENTRIES.stream().map(RemappedConfigurationEntry::sourceConfiguration).collect(Collectors.toList()));

		List<File> remapClasspath = new ArrayList<>();

		for (String inputConfiguration : inputConfigurations) {
			remapClasspath.addAll(getProject().getConfigurations().getByName(inputConfiguration).getFiles());
		}

		remapClasspath.add(getExtension().getMinecraftMappedProvider().getIntermediaryJar());

		if (getExtension().isForgeAndNotOfficial()) {
			remapClasspath.add(getExtension().getMinecraftMappedProvider().getForgeIntermediaryJar());
		}

		String str = remapClasspath.stream()
				.map(File::getAbsolutePath)
				.collect(Collectors.joining(File.pathSeparator));

		try {
			Files.writeString(getRemapClasspathFile().toPath(), str);
		} catch (IOException e) {
			throw new RuntimeException("Failed to generate remap classpath", e);
		}
	}

	@Override
	public String getTargetConfig() {
		return Constants.Configurations.MINECRAFT_NAMED;
	}

	public static class LaunchConfig {
		private final Map<String, List<String>> values = new HashMap<>();

		public LaunchConfig property(String key, String value) {
			return property("common", key, value);
		}

		public LaunchConfig property(String side, String key, String value) {
			values.computeIfAbsent(side + "Properties", (s -> new ArrayList<>()))
					.add(String.format("%s=%s", key, value));
			return this;
		}

		public LaunchConfig argument(String value) {
			return argument("common", value);
		}

		public LaunchConfig argument(String side, String value) {
			values.computeIfAbsent(side + "Args", (s -> new ArrayList<>()))
					.add(value);
			return this;
		}

		public String asString() {
			StringJoiner stringJoiner = new StringJoiner("\n");

			for (Map.Entry<String, List<String>> entry : values.entrySet()) {
				stringJoiner.add(entry.getKey());

				for (String s : entry.getValue()) {
					stringJoiner.add("\t" + s);
				}
			}

			return stringJoiner.toString();
		}
	}
}<|MERGE_RESOLUTION|>--- conflicted
+++ resolved
@@ -65,9 +65,8 @@
 				.property("log4j.configurationFile", getAllLog4JConfigFiles())
 				.property("log4j2.formatMsgNoLookups", "true")
 
-<<<<<<< HEAD
-				.property("client", "java.library.path", getExtension().getMinecraftProvider().nativesDir().getAbsolutePath())
-				.property("client", "org.lwjgl.librarypath", getExtension().getMinecraftProvider().nativesDir().getAbsolutePath());
+				.property("client", "java.library.path", nativesPath)
+				.property("client", "org.lwjgl.librarypath", nativesPath);
 
 		if (!getExtension().isForge()) {
 			launchConfig
@@ -117,10 +116,6 @@
 
 		for (LaunchProviderSettings settings : getExtension().getLaunchConfigs()) {
 			settings.evaluateNow();
-=======
-				.property("client", "java.library.path", nativesPath)
-				.property("client", "org.lwjgl.librarypath", nativesPath)
->>>>>>> ccfe12eb
 
 			for (String argument : settings.getArguments()) {
 				launchConfig.argument(settings.getName(), argument);
