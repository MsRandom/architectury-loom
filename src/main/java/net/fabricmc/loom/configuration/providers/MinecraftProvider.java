/*
 * This file is part of fabric-loom, licensed under the MIT License (MIT).
 *
 * Copyright (c) 2016, 2017, 2018 FabricMC
 *
 * Permission is hereby granted, free of charge, to any person obtaining a copy
 * of this software and associated documentation files (the "Software"), to deal
 * in the Software without restriction, including without limitation the rights
 * to use, copy, modify, merge, publish, distribute, sublicense, and/or sell
 * copies of the Software, and to permit persons to whom the Software is
 * furnished to do so, subject to the following conditions:
 *
 * The above copyright notice and this permission notice shall be included in all
 * copies or substantial portions of the Software.
 *
 * THE SOFTWARE IS PROVIDED "AS IS", WITHOUT WARRANTY OF ANY KIND, EXPRESS OR
 * IMPLIED, INCLUDING BUT NOT LIMITED TO THE WARRANTIES OF MERCHANTABILITY,
 * FITNESS FOR A PARTICULAR PURPOSE AND NONINFRINGEMENT. IN NO EVENT SHALL THE
 * AUTHORS OR COPYRIGHT HOLDERS BE LIABLE FOR ANY CLAIM, DAMAGES OR OTHER
 * LIABILITY, WHETHER IN AN ACTION OF CONTRACT, TORT OR OTHERWISE, ARISING FROM,
 * OUT OF OR IN CONNECTION WITH THE SOFTWARE OR THE USE OR OTHER DEALINGS IN THE
 * SOFTWARE.
 */

package net.fabricmc.loom.configuration.providers;

import java.io.File;
import java.io.FileReader;
import java.io.IOException;
import java.net.URL;
import java.nio.charset.StandardCharsets;
import java.util.Optional;
import java.util.function.Consumer;

import com.google.common.base.Stopwatch;
import com.google.common.io.Files;
import com.google.gson.Gson;
import com.google.gson.GsonBuilder;
import org.gradle.api.GradleException;
import org.gradle.api.Project;
import org.gradle.api.logging.Logger;

import net.fabricmc.loom.LoomGradlePlugin;
import net.fabricmc.loom.configuration.DependencyProvider;
import net.fabricmc.loom.configuration.providers.minecraft.ManifestVersion;
import net.fabricmc.loom.configuration.providers.minecraft.MinecraftLibraryProvider;
import net.fabricmc.loom.configuration.providers.minecraft.MinecraftVersionMeta;
import net.fabricmc.loom.util.Constants;
import net.fabricmc.loom.util.DownloadUtil;
import net.fabricmc.loom.util.HashedDownloadUtil;
import net.fabricmc.stitch.merge.JarMerger;

public class MinecraftProvider extends DependencyProvider {
	private String minecraftVersion;

	private MinecraftVersionMeta versionInfo;
	private MinecraftLibraryProvider libraryProvider;

	private File minecraftJson;
	public File minecraftClientJar;
	public File minecraftServerJar;
	private File minecraftMergedJar;
	private File versionManifestJson;
	private String jarSuffix = "";

	Gson gson = new Gson();

	public MinecraftProvider(Project project) {
		super(project);
	}

	@Override
	public void provide(DependencyInfo dependency, Consumer<Runnable> postPopulationScheduler) throws Exception {
		minecraftVersion = dependency.getDependency().getVersion();

		if (getExtension().shouldGenerateSrgTiny() && !getExtension().isForge()) {
			addDependency("de.oceanlabs.mcp:mcp_config:" + minecraftVersion, Constants.Configurations.SRG);
		}

		boolean offline = getProject().getGradle().getStartParameter().isOffline();

		initFiles();

		downloadMcJson(offline);

		try (FileReader reader = new FileReader(minecraftJson)) {
			versionInfo = LoomGradlePlugin.GSON.fromJson(reader, MinecraftVersionMeta.class);
		}

		// Add Loom as an annotation processor
		addDependency(getProject().files(this.getClass().getProtectionDomain().getCodeSource().getLocation()), "compileOnly");

		if (offline) {
			if (minecraftClientJar.exists() && minecraftServerJar.exists()) {
				getProject().getLogger().debug("Found client and server jars, presuming up-to-date");
			} else if (minecraftMergedJar.exists()) {
				//Strictly we don't need the split jars if the merged one exists, let's try go on
				getProject().getLogger().warn("Missing game jar but merged jar present, things might end badly");
			} else {
				throw new GradleException("Missing jar(s); Client: " + minecraftClientJar.exists() + ", Server: " + minecraftServerJar.exists());
			}
		} else {
			downloadJars(getProject().getLogger());
		}

		libraryProvider = new MinecraftLibraryProvider();
		libraryProvider.provide(this, getProject());

		if (!minecraftMergedJar.exists() || isRefreshDeps()) {
			try {
				mergeJars(getProject().getLogger());
			} catch (Throwable e) {
				HashedDownloadUtil.delete(minecraftClientJar);
				HashedDownloadUtil.delete(minecraftServerJar);
<<<<<<< HEAD
				HashedDownloadUtil.delete(minecraftMergedJar);
=======
				minecraftMergedJar.delete();
>>>>>>> e19fe4cc

				getProject().getLogger().error("Could not merge JARs! Deleting source JARs - please re-run the command and move on.", e);
				throw new RuntimeException(e);
			}
		}
	}

	private void initFiles() {
		minecraftJson = new File(getExtension().getUserCache(), "minecraft-" + minecraftVersion + "-info.json");
		minecraftClientJar = new File(getExtension().getUserCache(), "minecraft-" + minecraftVersion + "-client.jar");
		minecraftServerJar = new File(getExtension().getUserCache(), "minecraft-" + minecraftVersion + "-server.jar");
		minecraftMergedJar = new File(getExtension().getUserCache(), "minecraft-" + minecraftVersion + "-merged.jar");
		versionManifestJson = new File(getExtension().getUserCache(), "version_manifest.json");
	}

	public void deleteFiles() {
		DownloadUtil.delete(minecraftClientJar);
		DownloadUtil.delete(minecraftServerJar);
		DownloadUtil.delete(minecraftMergedJar);
	}

	private void downloadMcJson(boolean offline) throws IOException {
		if (getExtension().isShareCaches() && !getExtension().isRootProject() && versionManifestJson.exists() && !isRefreshDeps()) {
			return;
		}

		if (!offline && !isRefreshDeps() && hasRecentValidManifest()) {
			// We have a recent valid manifest file, so do nothing
		} else if (offline) {
			if (versionManifestJson.exists()) {
				// If there is the manifests already we'll presume that's good enough
				getProject().getLogger().debug("Found version manifests, presuming up-to-date");
			} else {
				// If we don't have the manifests then there's nothing more we can do
				throw new GradleException("Version manifests not found at " + versionManifestJson.getAbsolutePath());
			}
		} else {
			getProject().getLogger().debug("Downloading version manifests");
			DownloadUtil.downloadIfChanged(new URL(Constants.VERSION_MANIFESTS), versionManifestJson, getProject().getLogger());
		}

		String versionManifest = Files.asCharSource(versionManifestJson, StandardCharsets.UTF_8).read();
		ManifestVersion mcManifest = new GsonBuilder().create().fromJson(versionManifest, ManifestVersion.class);

		Optional<ManifestVersion.Versions> optionalVersion = Optional.empty();

		if (getExtension().customManifest != null) {
			ManifestVersion.Versions customVersion = new ManifestVersion.Versions();
			customVersion.id = minecraftVersion;
			customVersion.url = getExtension().customManifest;
			optionalVersion = Optional.of(customVersion);
			getProject().getLogger().lifecycle("Using custom minecraft manifest");
		}

		if (!optionalVersion.isPresent()) {
			optionalVersion = mcManifest.versions.stream().filter(versions -> versions.id.equalsIgnoreCase(minecraftVersion)).findFirst();
		}

		if (optionalVersion.isPresent()) {
			if (offline) {
				if (minecraftJson.exists()) {
					//If there is the manifest already we'll presume that's good enough
					getProject().getLogger().debug("Found Minecraft {} manifest, presuming up-to-date", minecraftVersion);
				} else {
					//If we don't have the manifests then there's nothing more we can do
					throw new GradleException("Minecraft " + minecraftVersion + " manifest not found at " + minecraftJson.getAbsolutePath());
				}
			} else {
				getProject().getLogger().debug("Downloading Minecraft {} manifest", minecraftVersion);

				ManifestVersion.Versions version = optionalVersion.get();
				String url = version.url;

				if (version.sha1 != null) {
					HashedDownloadUtil.downloadIfInvalid(new URL(url), minecraftJson, version.sha1, getProject().getLogger(), true);
				} else {
					// Use the etag if no hash found from url
					DownloadUtil.downloadIfChanged(new URL(url), minecraftJson, getProject().getLogger());
				}
			}
		} else {
			throw new RuntimeException("Failed to find minecraft version: " + minecraftVersion);
		}
	}

	private boolean hasRecentValidManifest() throws IOException {
		if (getExtension().customManifest != null) {
			return false;
		}

		if (!versionManifestJson.exists() || !minecraftJson.exists()) {
			return false;
		}

		if (versionManifestJson.lastModified() > System.currentTimeMillis() - 24 * 3_600_000) {
			// Version manifest hasn't been modified in 24 hours, time to get a new one.
			return false;
		}

		ManifestVersion manifest = new GsonBuilder().create().fromJson(Files.asCharSource(versionManifestJson, StandardCharsets.UTF_8).read(), ManifestVersion.class);
		Optional<ManifestVersion.Versions> version = manifest.versions.stream().filter(versions -> versions.id.equalsIgnoreCase(minecraftVersion)).findFirst();

		// fail if the expected mc version was not found, will download the file again.
		return version.isPresent();
	}

	private void downloadJars(Logger logger) throws IOException {
		if (getExtension().isShareCaches() && !getExtension().isRootProject() && minecraftClientJar.exists() && minecraftServerJar.exists() && !isRefreshDeps()) {
			return;
		}

		MinecraftVersionMeta.Download client = versionInfo.getDownload("client");
		MinecraftVersionMeta.Download server = versionInfo.getDownload("server");

		HashedDownloadUtil.downloadIfInvalid(new URL(client.getUrl()), minecraftClientJar, client.getSha1(), logger, false);
		HashedDownloadUtil.downloadIfInvalid(new URL(server.getUrl()), minecraftServerJar, server.getSha1(), logger, false);
	}

	private void mergeJars(Logger logger) throws IOException {
		logger.info(":merging jars");
		Stopwatch stopwatch = Stopwatch.createStarted();

		try (JarMerger jarMerger = new JarMerger(minecraftClientJar, minecraftServerJar, minecraftMergedJar)) {
			jarMerger.enableSyntheticParamsOffset();
			jarMerger.merge();
		}

		logger.info(":merged jars in " + stopwatch);
	}

	public File getMergedJar() {
		return minecraftMergedJar;
	}

	public String getMinecraftVersion() {
		return minecraftVersion;
	}

	public MinecraftVersionMeta getVersionInfo() {
		return versionInfo;
	}

	public MinecraftLibraryProvider getLibraryProvider() {
		return libraryProvider;
	}

	public String getJarSuffix() {
		return jarSuffix;
	}

	public void setJarSuffix(String jarSuffix) {
		this.jarSuffix = jarSuffix;
	}

	@Override
	public String getTargetConfig() {
		return Constants.Configurations.MINECRAFT;
	}
}<|MERGE_RESOLUTION|>--- conflicted
+++ resolved
@@ -112,11 +112,7 @@
 			} catch (Throwable e) {
 				HashedDownloadUtil.delete(minecraftClientJar);
 				HashedDownloadUtil.delete(minecraftServerJar);
-<<<<<<< HEAD
-				HashedDownloadUtil.delete(minecraftMergedJar);
-=======
 				minecraftMergedJar.delete();
->>>>>>> e19fe4cc
 
 				getProject().getLogger().error("Could not merge JARs! Deleting source JARs - please re-run the command and move on.", e);
 				throw new RuntimeException(e);
