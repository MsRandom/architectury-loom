--- conflicted
+++ resolved
@@ -59,11 +59,8 @@
 	public File minecraftServerJar;
 	private File minecraftMergedJar;
 	private File versionManifestJson;
-<<<<<<< HEAD
+	private File experimentalVersionsJson;
 	private String jarSuffix = "";
-=======
-	private File experimentalVersionsJson;
->>>>>>> d32acb33
 
 	public MinecraftProviderImpl(Project project) {
 		super(project);
@@ -133,6 +130,8 @@
 		DownloadUtil.delete(minecraftClientJar);
 		DownloadUtil.delete(minecraftServerJar);
 		DownloadUtil.delete(minecraftMergedJar);
+		DownloadUtil.delete(versionManifestJson);
+		DownloadUtil.delete(experimentalVersionsJson);
 	}
 
 	private void downloadMcJson(boolean offline) throws IOException {
