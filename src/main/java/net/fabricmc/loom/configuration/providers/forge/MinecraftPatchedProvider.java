--- conflicted
+++ resolved
@@ -46,11 +46,8 @@
 import java.util.Collections;
 import java.util.List;
 import java.util.Locale;
-<<<<<<< HEAD
-=======
 import java.util.Map;
 import java.util.Objects;
->>>>>>> ba9e99d9
 import java.util.function.Consumer;
 import java.util.function.Function;
 import java.util.function.Predicate;
@@ -98,15 +95,11 @@
 import net.fabricmc.mapping.tree.TinyTree;
 
 public class MinecraftPatchedProvider extends DependencyProvider {
-<<<<<<< HEAD
-	// Step 1: Remap Minecraft to SRG (global)
-=======
 	private static final String LOOM_PATCH_VERSION_KEY = "Loom-Patch-Version";
 	private static final String CURRENT_LOOM_PATCH_VERSION = "2";
 	private static final String NAME_MAPPING_SERVICE_PATH = "/inject/META-INF/services/cpw.mods.modlauncher.api.INameMappingService";
 
-	// Step 1: Remap Minecraft to SRG
->>>>>>> ba9e99d9
+	// Step 1: Remap Minecraft to SRG (global)
 	private File minecraftClientSrgJar;
 	private File minecraftServerSrgJar;
 	// Step 2: Binary Patch (global)
@@ -262,14 +255,11 @@
 			remapPatchedJars(getProject().getLogger());
 		}
 
-<<<<<<< HEAD
-=======
 		if (dirty || !minecraftMergedPatchedJar.exists()) {
 			mergeJars(getProject().getLogger());
 		}
 
 		this.filesDirty = dirty;
->>>>>>> ba9e99d9
 		this.dirty = false;
 	}
 
@@ -363,13 +353,7 @@
 	private boolean isPatchedSrgJarUpdateToDate(File jar) {
 		if (!jar.exists()) return false;
 
-<<<<<<< HEAD
-		try (InputStream in = MinecraftProvider.class.getResourceAsStream("/inject/injection.jar")) {
-			Files.copy(in, injection.toPath());
-		}
-=======
 		boolean[] upToDate = {false};
->>>>>>> ba9e99d9
 
 		if (!ZipUtil.handle(jar, "META-INF/MANIFEST.MF", (in, zipEntry) -> {
 			Manifest manifest = new Manifest(in);
@@ -450,7 +434,6 @@
 
 	private void remapPatchedJars(Logger logger) throws Exception {
 		Path[] libraries = MinecraftMappedProvider.getRemapClasspath(getProject());
-<<<<<<< HEAD
 		logger.lifecycle(":remapping minecraft (TinyRemapper, srg -> official)");
 		TinyTree mappingsWithSrg = getExtension().getMappingsProvider().getMappingsWithSrg();
 
@@ -461,7 +444,8 @@
 
 		TinyRemapper remapper = TinyRemapper.newRemapper()
 				.logger(getProject().getLogger()::lifecycle)
-				.withMappings(TinyRemapperMappingsHelper.create(mappingsWithSrg, "srg", "official", true))
+				.logUnknownInvokeDynamic(false)
+					.withMappings(TinyRemapperMappingsHelper.create(mappingsWithSrg, "srg", "official", true))
 				.withMappings(InnerClassRemapper.of(input, mappingsWithSrg, "srg", "official"))
 				.renameInvalidLocals(true)
 				.rebuildSourceFilenames(true)
@@ -477,38 +461,6 @@
 		} finally {
 			remapper.finish();
 		}
-=======
-
-		ThreadingUtils.run(Environment.values(), environment -> {
-			logger.lifecycle(":remapping minecraft (TinyRemapper, " + environment.side() + ", srg -> official)");
-			TinyTree mappingsWithSrg = getExtension().getMappingsProvider().getMappingsWithSrg();
-
-			Path input = environment.patchedSrgATJar.apply(this).toPath();
-			Path output = environment.patchedOfficialJar.apply(this).toPath();
-
-			Files.deleteIfExists(output);
-
-			TinyRemapper remapper = TinyRemapper.newRemapper()
-					.logger(getProject().getLogger()::lifecycle)
-					.logUnknownInvokeDynamic(false)
-					.withMappings(TinyRemapperMappingsHelper.create(mappingsWithSrg, "srg", "official", true))
-					.withMappings(InnerClassRemapper.of(input, mappingsWithSrg, "srg", "official"))
-					.renameInvalidLocals(true)
-					.rebuildSourceFilenames(true)
-					.fixPackageAccess(true)
-					.build();
-
-			try (OutputConsumerPath outputConsumer = new OutputConsumerPath.Builder(output).build()) {
-				outputConsumer.addNonClassFiles(input);
-
-				remapper.readClassPath(libraries);
-				remapper.readInputs(input);
-				remapper.apply(outputConsumer);
-			} finally {
-				remapper.finish();
-			}
-		});
->>>>>>> ba9e99d9
 	}
 
 	private void patchJars(Logger logger) throws IOException {
@@ -557,15 +509,9 @@
 		logger.lifecycle(":copying resources");
 
 		// Copy resources
-<<<<<<< HEAD
-		MinecraftProvider minecraftProvider = getExtension().getMinecraftProvider();
+		MinecraftProviderImpl minecraftProvider = getExtension().getMinecraftProvider();
 		copyNonClassFiles(minecraftProvider.minecraftClientJar, minecraftMergedPatchedSrgJar);
 		copyNonClassFiles(minecraftProvider.minecraftServerJar, minecraftMergedPatchedSrgJar);
-=======
-		MinecraftProviderImpl minecraftProvider = getExtension().getMinecraftProvider();
-		copyNonClassFiles(minecraftProvider.minecraftClientJar, minecraftMergedPatchedJar);
-		copyNonClassFiles(minecraftProvider.minecraftServerJar, minecraftMergedPatchedJar);
->>>>>>> ba9e99d9
 	}
 
 	private void walkFileSystems(File source, File target, Predicate<Path> filter, Function<FileSystem, Iterable<Path>> toWalk, FsPathConsumer action)
