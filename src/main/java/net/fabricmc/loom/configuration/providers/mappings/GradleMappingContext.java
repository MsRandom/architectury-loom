/*
 * This file is part of fabric-loom, licensed under the MIT License (MIT).
 *
 * Copyright (c) 2018-2021 FabricMC
 *
 * Permission is hereby granted, free of charge, to any person obtaining a copy
 * of this software and associated documentation files (the "Software"), to deal
 * in the Software without restriction, including without limitation the rights
 * to use, copy, modify, merge, publish, distribute, sublicense, and/or sell
 * copies of the Software, and to permit persons to whom the Software is
 * furnished to do so, subject to the following conditions:
 *
 * The above copyright notice and this permission notice shall be included in all
 * copies or substantial portions of the Software.
 *
 * THE SOFTWARE IS PROVIDED "AS IS", WITHOUT WARRANTY OF ANY KIND, EXPRESS OR
 * IMPLIED, INCLUDING BUT NOT LIMITED TO THE WARRANTIES OF MERCHANTABILITY,
 * FITNESS FOR A PARTICULAR PURPOSE AND NONINFRINGEMENT. IN NO EVENT SHALL THE
 * AUTHORS OR COPYRIGHT HOLDERS BE LIABLE FOR ANY CLAIM, DAMAGES OR OTHER
 * LIABILITY, WHETHER IN AN ACTION OF CONTRACT, TORT OR OTHERWISE, ARISING FROM,
 * OUT OF OR IN CONNECTION WITH THE SOFTWARE OR THE USE OR OTHER DEALINGS IN THE
 * SOFTWARE.
 */

package net.fabricmc.loom.configuration.providers.mappings;

import java.io.File;
<<<<<<< HEAD
import java.util.function.Supplier;
=======
import java.io.IOException;
>>>>>>> 159e573c

import org.apache.commons.io.FileUtils;
import org.gradle.api.Project;
import org.gradle.api.artifacts.Configuration;
import org.gradle.api.logging.Logger;

import net.fabricmc.loom.LoomGradleExtension;
import net.fabricmc.loom.configuration.providers.MinecraftProvider;

public class GradleMappingContext implements MappingContext {
	private final Project project;
	private final LoomGradleExtension extension;
<<<<<<< HEAD
	private final Supplier<String> workingDirName;

	public GradleMappingContext(Project project, Supplier<String> workingDirName) {
=======
	private File workingDir;

	public GradleMappingContext(Project project) {
>>>>>>> 159e573c
		this.project = project;
		this.extension = LoomGradleExtension.get(project);
	}

	@Override
	public File mavenFile(String mavenNotation) {
		Configuration configuration = project.getConfigurations().detachedConfiguration(project.getDependencies().create(mavenNotation));
		return configuration.getSingleFile();
	}

	@Override
	public MappingsProvider mappingsProvider() {
		return extension.getMappingsProvider();
	}

	@Override
	public MinecraftProvider minecraftProvider() {
		return extension.getMinecraftProvider();
	}

	@Override
	public File workingDirectory() {
		if (workingDir == null) {
			workingDir = new File(mappingsProvider().getMappingsDir().toFile(), "layered/" + minecraftProvider().minecraftVersion());

			if (workingDir.exists()) {
				try {
					FileUtils.deleteDirectory(workingDir);
				} catch (IOException e) {
					getLogger().warn("Failed to cleanup layered mappings working directory: {}", e.getMessage());
				}
			}
		}

		return workingDir;
	}

	@Override
	public File workingDirectory(String name) {
<<<<<<< HEAD
		File tempDir = new File(mappingsProvider().getMappingsDir().toFile(), workingDirName.get());
		tempDir.mkdirs();
		return new File(tempDir, name);
=======
		File file = new File(workingDirectory(), name);
		file.mkdirs();

		return file;
>>>>>>> 159e573c
	}

	@Override
	public Logger getLogger() {
		return project.getLogger();
	}
}<|MERGE_RESOLUTION|>--- conflicted
+++ resolved
@@ -25,11 +25,7 @@
 package net.fabricmc.loom.configuration.providers.mappings;
 
 import java.io.File;
-<<<<<<< HEAD
-import java.util.function.Supplier;
-=======
 import java.io.IOException;
->>>>>>> 159e573c
 
 import org.apache.commons.io.FileUtils;
 import org.gradle.api.Project;
@@ -42,15 +38,9 @@
 public class GradleMappingContext implements MappingContext {
 	private final Project project;
 	private final LoomGradleExtension extension;
-<<<<<<< HEAD
-	private final Supplier<String> workingDirName;
-
-	public GradleMappingContext(Project project, Supplier<String> workingDirName) {
-=======
 	private File workingDir;
 
 	public GradleMappingContext(Project project) {
->>>>>>> 159e573c
 		this.project = project;
 		this.extension = LoomGradleExtension.get(project);
 	}
@@ -90,16 +80,10 @@
 
 	@Override
 	public File workingDirectory(String name) {
-<<<<<<< HEAD
-		File tempDir = new File(mappingsProvider().getMappingsDir().toFile(), workingDirName.get());
-		tempDir.mkdirs();
-		return new File(tempDir, name);
-=======
 		File file = new File(workingDirectory(), name);
 		file.mkdirs();
 
 		return file;
->>>>>>> 159e573c
 	}
 
 	@Override
