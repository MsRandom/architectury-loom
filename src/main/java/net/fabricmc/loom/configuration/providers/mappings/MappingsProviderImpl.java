--- conflicted
+++ resolved
@@ -32,28 +32,16 @@
 import java.nio.file.FileSystem;
 import java.nio.file.FileSystems;
 import java.nio.file.Files;
-import java.nio.file.NoSuchFileException;
 import java.nio.file.Path;
 import java.nio.file.StandardCopyOption;
-<<<<<<< HEAD
-import java.util.ArrayList;
-import java.util.Arrays;
-import java.util.Collections;
-import java.util.List;
-import java.util.function.Consumer;
-
-import com.google.common.base.Preconditions;
-=======
 import java.util.Collections;
 import java.util.function.Consumer;
 
->>>>>>> 97a629ee
 import com.google.common.base.Stopwatch;
 import com.google.common.net.UrlEscapers;
 import com.google.gson.JsonObject;
 import org.apache.tools.ant.util.StringUtils;
 import org.gradle.api.Project;
-import org.gradle.api.artifacts.Configuration;
 import org.zeroturnaround.zip.FileSource;
 import org.zeroturnaround.zip.ZipEntrySource;
 import org.zeroturnaround.zip.ZipUtil;
@@ -65,16 +53,10 @@
 import net.fabricmc.loom.configuration.processors.JarProcessorManager;
 import net.fabricmc.loom.configuration.processors.MinecraftProcessedProvider;
 import net.fabricmc.loom.configuration.providers.MinecraftProviderImpl;
-import net.fabricmc.loom.configuration.providers.forge.MinecraftPatchedProvider;
-import net.fabricmc.loom.configuration.providers.forge.SrgProvider;
 import net.fabricmc.loom.configuration.providers.minecraft.MinecraftMappedProvider;
 import net.fabricmc.loom.util.Constants;
 import net.fabricmc.loom.util.DeletingFileVisitor;
 import net.fabricmc.loom.util.DownloadUtil;
-import net.fabricmc.loom.util.srg.MCPReader;
-import net.fabricmc.loom.util.srg.SrgMerger;
-import net.fabricmc.loom.util.srg.SrgNamedWriter;
-import net.fabricmc.mapping.reader.v2.TinyMetadata;
 import net.fabricmc.mapping.reader.v2.TinyV2Factory;
 import net.fabricmc.mapping.tree.TinyTree;
 import net.fabricmc.mappingio.adapter.MappingNsCompleter;
@@ -84,94 +66,32 @@
 import net.fabricmc.mappingio.tree.MemoryMappingTree;
 import net.fabricmc.stitch.Command;
 import net.fabricmc.stitch.commands.CommandProposeFieldNames;
-import net.fabricmc.stitch.commands.tinyv2.TinyFile;
-import net.fabricmc.stitch.commands.tinyv2.TinyV2Writer;
+import net.fabricmc.stitch.commands.tinyv2.CommandMergeTinyV2;
+import net.fabricmc.stitch.commands.tinyv2.CommandReorderTinyV2;
 
 public class MappingsProviderImpl extends DependencyProvider implements MappingsProvider {
 	public MinecraftMappedProvider mappedProvider;
-	public MinecraftPatchedProvider patchedProvider;
-
-<<<<<<< HEAD
-	public String mappingsName;
-	public String minecraftVersion;
-	public String mappingsVersion;
-	public String removeSuffix;
-
-	protected final Path mappingsDir;
-	protected Path mappingsVersionedDir;
-	private final Path mappingsStepsDir;
-=======
+
 	public String mappingsIdentifier;
 
 	private Path mappingsWorkingDir;
->>>>>>> 97a629ee
 	private Path intermediaryTiny;
 	private boolean hasRefreshed = false;
 	// The mappings that gradle gives us
 	private Path baseTinyMappings;
 	// The mappings we use in practice
-<<<<<<< HEAD
-	public File tinyMappings;
-	// tinyMappings wrapped in a jar
-	public File tinyMappingsJar;
-	public Path tinyMappingsWithSrg;
-	public File mixinTinyMappingsWithSrg; // FORGE: The mixin mappings have srg names in intermediary.
-	public File srgToNamedSrg; // FORGE: srg to named in srg file format
-
-	private File unpickDefinitionsFile;
-=======
 	public Path tinyMappings;
 	public Path tinyMappingsJar;
 	private Path unpickDefinitions;
->>>>>>> 97a629ee
 	private boolean hasUnpickDefinitions;
 	private UnpickMetadata unpickMetadata;
 
 	public MappingsProviderImpl(Project project) {
 		super(project);
-<<<<<<< HEAD
-		mappingsDir = getDirectories().getUserCache().toPath().resolve("mappings");
-		mappingsStepsDir = mappingsDir.resolve("steps");
-	}
-
-	public Path getMappingsVersionedDir() throws IOException {
-		if (mappingsVersionedDir == null) {
-			mappingsVersionedDir = mappingsDir.resolve(getExtension().getMinecraftProvider().minecraftVersion());
-
-			if (!Files.exists(mappingsVersionedDir)) {
-				Files.createDirectories(mappingsVersionedDir);
-			}
-		}
-
-		return mappingsVersionedDir;
-	}
-
-	public Path getMappedVersionedDir(String name) throws IOException {
-		Path dir = getMappingsVersionedDir().resolve(name);
-
-		if (!Files.exists(dir)) {
-			Files.createDirectories(dir);
-		}
-
-		return dir;
-	}
-
-	public void clean() throws IOException {
-		FileUtils.deleteDirectory(mappingsDir.toFile());
-=======
->>>>>>> 97a629ee
 	}
 
 	public TinyTree getMappings() throws IOException {
 		return MappingsCache.INSTANCE.get(tinyMappings);
-	}
-
-	public TinyTree getMappingsWithSrg() throws IOException {
-		if (getExtension().shouldGenerateSrgTiny()) {
-			return MappingsCache.INSTANCE.get(tinyMappingsWithSrg);
-		}
-
-		throw new UnsupportedOperationException("Not running with Forge support / Tiny srg support.");
 	}
 
 	@Override
@@ -183,65 +103,6 @@
 		String version = dependency.getResolvedVersion();
 		File mappingsJar = dependency.resolveFile().orElseThrow(() -> new RuntimeException("Could not find yarn mappings: " + dependency));
 
-<<<<<<< HEAD
-		this.mappingsName = StringUtils.removeSuffix(dependency.getDependency().getGroup() + "." + dependency.getDependency().getName(), "-unmerged");
-		this.minecraftVersion = minecraftProvider.minecraftVersion();
-
-		boolean isV2;
-
-		if (isMCP(mappingsJar.toPath())) {
-			File old = mappingsJar;
-			mappingsJar = mappingsDir.resolve(StringUtils.removeSuffix(mappingsJar.getName(), ".zip") + "-" + minecraftVersion + ".jar").toFile();
-			FileUtils.copyFile(old, mappingsJar);
-			mappingsName += "-" + minecraftVersion;
-		}
-
-		// Only do this for official yarn, there isn't really a way we can get the mc version for all mappings
-		if (dependency.getDependency().getGroup() != null && dependency.getDependency().getGroup().equals("net.fabricmc") && dependency.getDependency().getName().equals("yarn") && dependency.getDependency().getVersion() != null) {
-			String yarnVersion = dependency.getDependency().getVersion();
-			char separator = yarnVersion.contains("+build.") ? '+' : yarnVersion.contains("-") ? '-' : '.';
-			String yarnMinecraftVersion = yarnVersion.substring(0, yarnVersion.lastIndexOf(separator));
-
-			if (!yarnMinecraftVersion.equalsIgnoreCase(minecraftVersion)) {
-				throw new RuntimeException(String.format("Minecraft Version (%s) does not match yarn's minecraft version (%s)", minecraftVersion, yarnMinecraftVersion));
-			}
-
-			// We can save reading the zip file + header by checking the file name
-			isV2 = mappingsJar.getName().endsWith("-v2.jar") || mappingsJar.getName().endsWith("-mergedv2.jar");
-		} else {
-			isV2 = doesJarContainV2Mappings(mappingsJar.toPath());
-		}
-
-		this.removeSuffix = StringUtils.removeSuffix(mappingsJar.getName(), ".jar");
-		this.mappingsVersion = version + (isV2 ? "-v2" : "");
-
-		initFiles();
-
-		if (isRefreshDeps()) {
-			cleanFiles();
-		}
-
-		Files.createDirectories(mappingsDir);
-		Files.createDirectories(mappingsStepsDir);
-
-		String[] depStringSplit = dependency.getDepString().split(":");
-		String jarClassifier = "final";
-
-		if (depStringSplit.length >= 4) {
-			jarClassifier = jarClassifier + depStringSplit[3];
-		}
-
-		Path mappedVersionedDir = getMappedVersionedDir(removeSuffix);
-		tinyMappings = mappedVersionedDir.resolve("mappings.tiny").toFile();
-		unpickDefinitionsFile = mappedVersionedDir.resolve("definitions.unpick").toFile();
-		tinyMappingsJar = new File(getDirectories().getUserCache(), removeSuffix + "-" + jarClassifier + ".jar");
-		tinyMappingsWithSrg = mappedVersionedDir.resolve("mappings-srg.tiny");
-		mixinTinyMappingsWithSrg = mappedVersionedDir.resolve("mappings-mixin-srg.tiny").toFile();
-		srgToNamedSrg = mappedVersionedDir.resolve("mappings-srg-named.srg").toFile();
-
-		if (!tinyMappings.exists() || isRefreshDeps()) {
-			storeMappings(getProject(), minecraftProvider, mappingsJar.toPath(), postPopulationScheduler);
-=======
 		String mappingsName = StringUtils.removeSuffix(dependency.getDependency().getGroup() + "." + dependency.getDependency().getName(), "-unmerged");
 		boolean isV2 = isV2(dependency, mappingsJar);
 		this.mappingsIdentifier = createMappingsIdentifier(mappingsName, version, getMappingsClassifier(dependency, isV2));
@@ -250,34 +111,14 @@
 
 		if (Files.notExists(tinyMappings) || isRefreshDeps()) {
 			storeMappings(getProject(), minecraftProvider, mappingsJar.toPath());
->>>>>>> 97a629ee
 		} else {
 			try (FileSystem fileSystem = FileSystems.newFileSystem(mappingsJar.toPath(), (ClassLoader) null)) {
 				extractUnpickDefinitions(fileSystem, unpickDefinitions);
 			}
 		}
 
-<<<<<<< HEAD
-		if (getExtension().isForge()) {
-			patchedProvider = new MinecraftPatchedProvider(getProject());
-			patchedProvider.provide(dependency, postPopulationScheduler);
-		}
-
-		manipulateMappings(mappingsJar.toPath());
-
-		if (getExtension().shouldGenerateSrgTiny()) {
-			if (Files.notExists(tinyMappingsWithSrg) || isRefreshDeps()) {
-				// Merge tiny mappings with srg
-				SrgMerger.mergeSrg(getExtension().getSrgProvider().getSrg().toPath(), tinyMappings.toPath(), tinyMappingsWithSrg, true);
-			}
-		}
-
-		if (!tinyMappingsJar.exists() || isRefreshDeps()) {
-			ZipUtil.pack(new ZipEntrySource[] {new FileSource("mappings/mappings.tiny", tinyMappings)}, tinyMappingsJar);
-=======
 		if (Files.notExists(tinyMappingsJar) || isRefreshDeps()) {
 			ZipUtil.pack(new ZipEntrySource[] {new FileSource("mappings/mappings.tiny", tinyMappings.toFile())}, tinyMappingsJar.toFile());
->>>>>>> 97a629ee
 		}
 
 		if (hasUnpickDefinitions()) {
@@ -291,28 +132,7 @@
 			populateUnpickClasspath();
 		}
 
-<<<<<<< HEAD
-		if (getExtension().isForge()) {
-			if (!getExtension().shouldGenerateSrgTiny()) {
-				throw new IllegalStateException("We have to generate srg tiny in a forge environment!");
-			}
-
-			if (!mixinTinyMappingsWithSrg.exists() || isRefreshDeps()) {
-				List<String> lines = new ArrayList<>(Files.readAllLines(tinyMappingsWithSrg));
-				lines.set(0, lines.get(0).replace("intermediary", "yraidemretni").replace("srg", "intermediary"));
-				Files.deleteIfExists(mixinTinyMappingsWithSrg.toPath());
-				Files.write(mixinTinyMappingsWithSrg.toPath(), lines);
-			}
-
-			if (!srgToNamedSrg.exists() || isRefreshDeps()) {
-				SrgNamedWriter.writeTo(getProject().getLogger(), srgToNamedSrg.toPath(), getMappingsWithSrg(), "srg", "named");
-			}
-		}
-
-		addDependency(tinyMappingsJar, Constants.Configurations.MAPPINGS_FINAL);
-=======
 		addDependency(tinyMappingsJar.toFile(), Constants.Configurations.MAPPINGS_FINAL);
->>>>>>> 97a629ee
 
 		LoomGradleExtension extension = getExtension();
 
@@ -326,11 +146,7 @@
 		extension.setJarProcessorManager(processorManager);
 		processorManager.setupProcessors();
 
-		if (extension.isForge()) {
-			patchedProvider.finishProvide();
-		}
-
-		if (processorManager.active() || (extension.isForge() && patchedProvider.usesProjectCache())) {
+		if (processorManager.active()) {
 			mappedProvider = new MinecraftProcessedProvider(getProject(), processorManager);
 			getProject().getLogger().lifecycle("Using project based jar storage");
 		} else {
@@ -341,12 +157,6 @@
 		mappedProvider.provide(dependency, postPopulationScheduler);
 	}
 
-<<<<<<< HEAD
-	public void manipulateMappings(Path mappingsJar) throws IOException { }
-
-	private void storeMappings(Project project, MinecraftProviderImpl minecraftProvider, Path yarnJar, Consumer<Runnable> postPopulationScheduler)
-			throws Exception {
-=======
 	private String getMappingsClassifier(DependencyInfo dependency, boolean isV2) {
 		String[] depStringSplit = dependency.getDepString().split(":");
 
@@ -378,29 +188,14 @@
 	}
 
 	private void storeMappings(Project project, MinecraftProviderImpl minecraftProvider, Path yarnJar) throws IOException {
->>>>>>> 97a629ee
 		project.getLogger().info(":extracting " + yarnJar.getFileName());
-
-		if (isMCP(yarnJar)) {
-			readAndMergeMCP(yarnJar, postPopulationScheduler);
-			return;
-		}
 
 		try (FileSystem fileSystem = FileSystems.newFileSystem(yarnJar, (ClassLoader) null)) {
 			extractMappings(fileSystem, baseTinyMappings);
 			extractUnpickDefinitions(fileSystem, unpickDefinitions);
 		}
 
-<<<<<<< HEAD
-		if (baseMappingsAreMergedV2()) {
-			// Architectury Loom Patch
-			// If a merged tiny v2 mappings file is provided
-			// Skip merging, should save a lot of time
-			Files.copy(baseTinyMappings, tinyMappings.toPath(), StandardCopyOption.REPLACE_EXISTING);
-		} else if (baseMappingsAreV2()) {
-=======
 		if (areMappingsV2(baseTinyMappings)) {
->>>>>>> 97a629ee
 			// These are unmerged v2 mappings
 			mergeAndSaveMappings(project, baseTinyMappings, tinyMappings);
 		} else {
@@ -411,63 +206,17 @@
 		}
 	}
 
-<<<<<<< HEAD
-	private void readAndMergeMCP(Path mcpJar, Consumer<Runnable> postPopulationScheduler) throws Exception {
-		Path intermediaryTinyPath = getIntermediaryTiny();
-		SrgProvider provider = getExtension().getSrgProvider();
-
-		if (provider == null) {
-			if (!getExtension().shouldGenerateSrgTiny()) {
-				Configuration srg = getProject().getConfigurations().maybeCreate(Constants.Configurations.SRG);
-				srg.setTransitive(false);
-			}
-
-			provider = new SrgProvider(getProject());
-			getProject().getDependencies().add(provider.getTargetConfig(), "de.oceanlabs.mcp:mcp_config:" + minecraftVersion);
-			Configuration configuration = getProject().getConfigurations().getByName(provider.getTargetConfig());
-			provider.provide(DependencyInfo.create(getProject(), configuration.getDependencies().iterator().next(), configuration), postPopulationScheduler);
-		}
-
-		Path srgPath = provider.getSrg().toPath();
-
-		TinyFile file = new MCPReader(intermediaryTinyPath, srgPath).read(mcpJar);
-		TinyV2Writer.write(file, tinyMappings.toPath());
-	}
-
-	private boolean isMCP(Path path) throws IOException {
-		try (FileSystem fs = FileSystems.newFileSystem(path, (ClassLoader) null)) {
-			return Files.exists(fs.getPath("fields.csv")) && Files.exists(fs.getPath("methods.csv"));
-		}
-	}
-
-	private boolean baseMappingsAreV2() throws IOException {
-		try (BufferedReader reader = Files.newBufferedReader(baseTinyMappings)) {
-=======
 	private static boolean areMappingsV2(Path path) throws IOException {
 		try (BufferedReader reader = Files.newBufferedReader(path)) {
->>>>>>> 97a629ee
 			TinyV2Factory.readMetadata(reader);
 			return true;
-		} catch (IllegalArgumentException | NoSuchFileException e) {
+		} catch (IllegalArgumentException e) {
 			// TODO: just check the mappings version when Parser supports V1 in readMetadata()
 			return false;
 		}
 	}
 
-<<<<<<< HEAD
-	private boolean baseMappingsAreMergedV2() throws IOException {
-		try (BufferedReader reader = Files.newBufferedReader(baseTinyMappings)) {
-			TinyMetadata metadata = TinyV2Factory.readMetadata(reader);
-			return metadata.getNamespaces().containsAll(Arrays.asList("named", "intermediary", "official"));
-		} catch (IllegalArgumentException | NoSuchFileException e) {
-			return false;
-		}
-	}
-
-	private boolean doesJarContainV2Mappings(Path path) throws IOException {
-=======
 	private static boolean doesJarContainV2Mappings(Path path) throws IOException {
->>>>>>> 97a629ee
 		try (FileSystem fs = FileSystems.newFileSystem(path, (ClassLoader) null)) {
 			try (BufferedReader reader = Files.newBufferedReader(fs.getPath("mappings", "mappings.tiny"))) {
 				TinyV2Factory.readMetadata(reader);
@@ -549,35 +298,29 @@
 			Tiny2Reader.read(reader, nsCompleter);
 		}
 
-<<<<<<< HEAD
-		Stopwatch stopwatch = Stopwatch.createStarted();
-		project.getLogger().info(":merging mappings");
-		MemoryMappingTree tree = new MemoryMappingTree();
-		MappingNsCompleter nsCompleter = new MappingNsCompleter(tree, Collections.singletonMap(MappingNamespace.NAMED.stringValue(), MappingNamespace.INTERMEDIARY.stringValue()), true);
-=======
 		return tree;
 	}
->>>>>>> 97a629ee
-
-		try (BufferedReader reader = Files.newBufferedReader(getIntermediaryTiny(), StandardCharsets.UTF_8)) {
-			Tiny2Reader.read(reader, nsCompleter);
-		}
-
-		MemoryMappingTree tempTree = new MemoryMappingTree();
-
-		MappingSourceNsSwitch sourceNsSwitch = new MappingSourceNsSwitch(tempTree, MappingNamespace.OFFICIAL.stringValue());
-		tree.accept(sourceNsSwitch);
-		tree = tempTree;
-
-		try (BufferedReader reader = Files.newBufferedReader(unmergedYarn, StandardCharsets.UTF_8)) {
-			Tiny2Reader.read(reader, tree);
-		}
-
-		try (Tiny2Writer writer = new Tiny2Writer(Files.newBufferedWriter(tinyMappings.toPath(), StandardCharsets.UTF_8), false)) {
-			tree.accept(writer);
-		}
-
-		project.getLogger().info(":merged mappings in " + stopwatch.stop());
+
+	private void reorderMappings(Path oldMappings, Path newMappings, String... newOrder) {
+		Command command = new CommandReorderTinyV2();
+		String[] args = new String[2 + newOrder.length];
+		args[0] = oldMappings.toAbsolutePath().toString();
+		args[1] = newMappings.toAbsolutePath().toString();
+		System.arraycopy(newOrder, 0, args, 2, newOrder.length);
+		runCommand(command, args);
+	}
+
+	private void mergeMappings(Path intermediaryMappings, Path yarnMappings, Path newMergedMappings) {
+		try {
+			Command command = new CommandMergeTinyV2();
+			runCommand(command, intermediaryMappings.toAbsolutePath().toString(),
+							yarnMappings.toAbsolutePath().toString(),
+							newMergedMappings.toAbsolutePath().toString(),
+							"intermediary", "official");
+		} catch (Exception e) {
+			throw new RuntimeException("Could not merge mappings from " + intermediaryMappings.toString()
+							+ " with mappings from " + yarnMappings, e);
+		}
 	}
 
 	private void suggestFieldNames(MinecraftProviderImpl minecraftProvider, Path oldMappings, Path newMappings) {
@@ -595,13 +338,6 @@
 		}
 	}
 
-<<<<<<< HEAD
-	private void initFiles() throws IOException {
-		baseTinyMappings = getMappedVersionedDir(removeSuffix).resolve("mappings-base.tiny");
-
-		if (Files.exists(mappingsStepsDir)) {
-			Files.walkFileTree(mappingsStepsDir, new DeletingFileVisitor());
-=======
 	private void initFiles() {
 		mappingsWorkingDir = getMinecraftProvider().dir(mappingsIdentifier).toPath();
 		baseTinyMappings = mappingsWorkingDir.resolve("mappings-base.tiny");
@@ -611,7 +347,6 @@
 
 		if (isRefreshDeps()) {
 			cleanFiles();
->>>>>>> 97a629ee
 		}
 	}
 
@@ -634,27 +369,15 @@
 		if (intermediaryTiny == null) {
 			intermediaryTiny = getMinecraftProvider().file("intermediary-v2.tiny").toPath();
 
-			if (isRefreshDeps() && !hasRefreshed) {
-				Files.deleteIfExists(intermediaryTiny);
-			}
-
-			if (!Files.exists(intermediaryTiny)) {
+			if (!Files.exists(intermediaryTiny) || (isRefreshDeps() && !hasRefreshed)) {
 				hasRefreshed = true;
-				intermediaryTiny = getMappingsVersionedDir().resolve("intermediary-v2.tiny");
 
 				// Download and extract intermediary
 				String encodedMinecraftVersion = UrlEscapers.urlFragmentEscaper().escape(getMinecraftProvider().minecraftVersion());
 				String intermediaryArtifactUrl = getExtension().getIntermediaryUrl(encodedMinecraftVersion);
-<<<<<<< HEAD
-				Path intermediaryJar = getMappingsVersionedDir().resolve("intermediary-v2.jar");
-				DownloadUtil.downloadIfChanged(new URL(intermediaryArtifactUrl), intermediaryJar.toFile(), getProject().getLogger());
-
-				extractIntermediary(intermediaryJar, intermediaryTiny);
-=======
 				File intermediaryJar = getMinecraftProvider().file("intermediary-v2.jar");
 				DownloadUtil.downloadIfChanged(new URL(intermediaryArtifactUrl), intermediaryJar, getProject().getLogger());
 				extractMappings(intermediaryJar.toPath(), intermediaryTiny);
->>>>>>> 97a629ee
 			}
 		}
 
