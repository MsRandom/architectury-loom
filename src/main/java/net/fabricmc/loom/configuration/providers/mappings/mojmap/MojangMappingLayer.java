--- conflicted
+++ resolved
@@ -48,16 +48,10 @@
 public record MojangMappingLayer(String minecraftVersion,
 									MinecraftVersionMeta.Download clientDownload,
 									MinecraftVersionMeta.Download serverDownload,
-<<<<<<< HEAD
-									Path workingDir,
+									Path workingDir, boolean nameSyntheticMembers,
 									Logger logger,
 									MojangMappingsSpec.SilenceLicenseOption silenceLicense) implements MappingLayer {
-=======
-									Path workingDir, boolean nameSyntheticMembers,
-									Logger logger) implements MappingLayer {
 	private static final Pattern SYNTHETIC_NAME_PATTERN = Pattern.compile("^(access|this|val\\$this|lambda\\$.*)\\$[0-9]+$");
-
->>>>>>> 4b45783a
 	@Override
 	public void visit(MappingVisitor mappingVisitor) throws IOException {
 		Path clientMappings = workingDir().resolve("%s.client.txt".formatted(minecraftVersion));
