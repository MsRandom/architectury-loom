--- conflicted
+++ resolved
@@ -416,7 +416,10 @@
 		return minecraftMappedJar;
 	}
 
-<<<<<<< HEAD
+	public final File getBaseMappedJar() {
+		return minecraftMappedJar;
+	}
+
 	public File getForgeIntermediaryJar() {
 		return forgeIntermediaryJar;
 	}
@@ -427,10 +430,6 @@
 
 	public File getForgeMappedJar() {
 		return forgeMappedJar;
-=======
-	public final File getBaseMappedJar() {
-		return minecraftMappedJar;
->>>>>>> 9c2b1e8d
 	}
 
 	public File getUnpickedJar() {
