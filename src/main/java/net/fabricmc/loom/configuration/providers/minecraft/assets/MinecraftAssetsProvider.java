--- conflicted
+++ resolved
@@ -92,31 +92,12 @@
 
 		Map<String, AssetObject> parent = index.objects();
 
-<<<<<<< HEAD
 		ProgressBar[] progressBar = {null};
-=======
-		for (Map.Entry<String, AssetObject> entry : parent.entrySet()) {
-			AssetObject object = entry.getValue();
-			String sha1 = object.hash();
-			String filename = "objects" + File.separator + sha1.substring(0, 2) + File.separator + sha1;
-			File file = new File(assets, filename);
-
-			if (offline) {
-				if (file.exists()) {
-					project.getLogger().warn("Outdated asset " + entry.getKey());
-				} else {
-					throw new GradleException("Asset " + entry.getKey() + " not found at " + file.getAbsolutePath());
-				}
-			} else {
-				executor.execute(() -> {
-					final String[] assetName = {entry.getKey()};
-					int end = assetName[0].lastIndexOf("/") + 1;
->>>>>>> 9fb167d5
 
 		try {
 			for (Map.Entry<String, AssetObject> entry : parent.entrySet()) {
 				AssetObject object = entry.getValue();
-				String sha1 = object.getHash();
+			String sha1 = object.hash();
 				String filename = "objects" + File.separator + sha1.substring(0, 2) + File.separator + sha1;
 				File file = new File(assets, filename);
 
