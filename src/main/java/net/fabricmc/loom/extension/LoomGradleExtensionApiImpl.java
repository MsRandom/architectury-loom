--- conflicted
+++ resolved
@@ -233,13 +233,9 @@
 
 	@Override
 	public Dependency layered(Action<LayeredMappingSpecBuilder> action) {
-<<<<<<< HEAD
 		LayeredMappingSpecBuilderImpl builder = new LayeredMappingSpecBuilderImpl(this);
-=======
-		LayeredMappingSpecBuilderImpl builder = new LayeredMappingSpecBuilderImpl();
 
 		layeredSpecBuilderScope.set(true);
->>>>>>> 8b3bfde8
 		action.execute(builder);
 		layeredSpecBuilderScope.set(false);
 
@@ -367,7 +363,16 @@
 	}
 
 	@Override
-<<<<<<< HEAD
+	public void mods(Action<NamedDomainObjectContainer<ModSettings>> action) {
+		action.execute(getMods());
+	}
+
+	@Override
+	public NamedDomainObjectContainer<ModSettings> getMods() {
+		return mods;
+	}
+
+	@Override
 	public void silentMojangMappingsLicense() {
 		this.silentMojangMappingsLicense = true;
 	}
@@ -419,15 +424,6 @@
 	@Override
 	public void forge(Action<ForgeExtensionAPI> action) {
 		action.execute(getForge());
-=======
-	public void mods(Action<NamedDomainObjectContainer<ModSettings>> action) {
-		action.execute(getMods());
-	}
-
-	@Override
-	public NamedDomainObjectContainer<ModSettings> getMods() {
-		return mods;
->>>>>>> 8b3bfde8
 	}
 
 	// This is here to ensure that LoomGradleExtensionApiImpl compiles without any unimplemented methods
