/*
 * This file is part of fabric-loom, licensed under the MIT License (MIT).
 *
 * Copyright (c) 2021 FabricMC
 *
 * Permission is hereby granted, free of charge, to any person obtaining a copy
 * of this software and associated documentation files (the "Software"), to deal
 * in the Software without restriction, including without limitation the rights
 * to use, copy, modify, merge, publish, distribute, sublicense, and/or sell
 * copies of the Software, and to permit persons to whom the Software is
 * furnished to do so, subject to the following conditions:
 *
 * The above copyright notice and this permission notice shall be included in all
 * copies or substantial portions of the Software.
 *
 * THE SOFTWARE IS PROVIDED "AS IS", WITHOUT WARRANTY OF ANY KIND, EXPRESS OR
 * IMPLIED, INCLUDING BUT NOT LIMITED TO THE WARRANTIES OF MERCHANTABILITY,
 * FITNESS FOR A PARTICULAR PURPOSE AND NONINFRINGEMENT. IN NO EVENT SHALL THE
 * AUTHORS OR COPYRIGHT HOLDERS BE LIABLE FOR ANY CLAIM, DAMAGES OR OTHER
 * LIABILITY, WHETHER IN AN ACTION OF CONTRACT, TORT OR OTHERWISE, ARISING FROM,
 * OUT OF OR IN CONNECTION WITH THE SOFTWARE OR THE USE OR OTHER DEALINGS IN THE
 * SOFTWARE.
 */

package net.fabricmc.loom.extension;

<<<<<<< HEAD
import java.io.File;
import java.util.ArrayList;
import java.util.Arrays;
import java.util.Collections;
import java.util.HashSet;
import java.util.List;
import java.util.Locale;
import java.util.Objects;
import java.util.Set;
import java.util.function.Consumer;
import java.util.function.Supplier;

import com.google.common.base.Suppliers;
=======
>>>>>>> 159e573c
import org.gradle.api.Action;
import org.gradle.api.NamedDomainObjectContainer;
import org.gradle.api.Project;
import org.gradle.api.artifacts.Dependency;
import org.gradle.api.file.ConfigurableFileCollection;
<<<<<<< HEAD
import org.gradle.api.plugins.BasePluginConvention;
import org.gradle.api.plugins.JavaPluginConvention;
import org.gradle.api.provider.Property;
import org.gradle.api.tasks.SourceSet;
=======
import org.gradle.api.file.RegularFileProperty;
import org.gradle.api.provider.ListProperty;
import org.gradle.api.provider.Property;
>>>>>>> 159e573c

import net.fabricmc.loom.api.LoomGradleExtensionAPI;
import net.fabricmc.loom.api.MixinApExtensionAPI;
import net.fabricmc.loom.api.decompilers.LoomDecompiler;
import net.fabricmc.loom.configuration.ide.RunConfig;
import net.fabricmc.loom.configuration.ide.RunConfigSettings;
import net.fabricmc.loom.configuration.launch.LaunchProviderSettings;
import net.fabricmc.loom.configuration.processors.JarProcessor;
import net.fabricmc.loom.configuration.providers.mappings.GradleMappingContext;
import net.fabricmc.loom.configuration.providers.mappings.LayeredMappingSpec;
import net.fabricmc.loom.configuration.providers.mappings.LayeredMappingSpecBuilder;
import net.fabricmc.loom.configuration.providers.mappings.LayeredMappingsDependency;
<<<<<<< HEAD
import net.fabricmc.loom.util.ModPlatform;
import net.fabricmc.loom.util.function.LazyBool;
=======
import net.fabricmc.loom.util.DeprecationHelper;
>>>>>>> 159e573c

/**
 * This class implements the public extension api.
 */
public abstract class LoomGradleExtensionApiImpl implements LoomGradleExtensionAPI {
<<<<<<< HEAD
	private static final String FORGE_PROPERTY = "loom.forge";
	private static final String PLATFORM_PROPERTY = "loom.platform";
	private static final String INCLUDE_PROPERTY = "loom.forge.include";

	protected final List<LoomDecompiler> decompilers = new ArrayList<>();
	protected final List<JarProcessor> jarProcessors = new ArrayList<>();
=======
	protected final DeprecationHelper deprecationHelper;
	protected final ListProperty<LoomDecompiler> decompilers;
	protected final ListProperty<JarProcessor> jarProcessors;
>>>>>>> 159e573c
	protected final ConfigurableFileCollection log4jConfigs;
	protected final RegularFileProperty accessWidener;
	protected final Property<Boolean> shareCaches;
	protected final Property<Boolean> remapArchives;
	protected final Property<String> customManifest;

	private NamedDomainObjectContainer<RunConfigSettings> runConfigs;

	// ===================
	//  Architectury Loom
	// ===================
	private Property<ModPlatform> platform;
	public List<String> mixinConfigs = new ArrayList<>(); // FORGE: Passed to Minecraft
	public Set<File> accessTransformers = new HashSet<>();
	public boolean useFabricMixin = true; // FORGE: Use Fabric Mixin for better refmap resolutions
	private boolean silentMojangMappingsLicense = false;
	public Boolean generateSrgTiny = null;
	private final LazyBool supportsInclude;
	private List<String> dataGenMods = new ArrayList<>();
	private final List<String> tasksBeforeRun = Collections.synchronizedList(new ArrayList<>());
	public final List<Supplier<SourceSet>> forgeLocalMods = Collections.synchronizedList(new ArrayList<>(Collections.singletonList(() ->
			getProject().getConvention().getPlugin(JavaPluginConvention.class).getSourceSets().getByName("main"))));
	public final List<Consumer<RunConfig>> settingsPostEdit = new ArrayList<>();
	private NamedDomainObjectContainer<LaunchProviderSettings> launchConfigs;

	protected LoomGradleExtensionApiImpl(Project project, LoomFiles directories) {
		this.runConfigs = project.container(RunConfigSettings.class,
				baseName -> new RunConfigSettings(project, baseName));
		this.decompilers = project.getObjects().listProperty(LoomDecompiler.class)
				.empty();
		this.jarProcessors = project.getObjects().listProperty(JarProcessor.class)
				.empty();
		this.log4jConfigs = project.files(directories.getDefaultLog4jConfigFile());
<<<<<<< HEAD
		this.platform = project.getObjects().property(ModPlatform.class).convention(project.provider(Suppliers.memoize(() -> {
			Object platformProperty = project.findProperty(PLATFORM_PROPERTY);

			if (platformProperty != null) {
				return ModPlatform.valueOf(Objects.toString(platformProperty).toUpperCase(Locale.ROOT));
			}

			Object forgeProperty = project.findProperty(FORGE_PROPERTY);

			if (forgeProperty != null) {
				project.getLogger().warn("Project " + project.getPath() + " is using property " + FORGE_PROPERTY + " to enable forge mode. Please use '" + PLATFORM_PROPERTY + " = forge' instead!");
				return Boolean.parseBoolean(Objects.toString(forgeProperty)) ? ModPlatform.FORGE : ModPlatform.FABRIC;
			}

			return ModPlatform.FABRIC;
		})::get));
		this.supportsInclude = new LazyBool(() -> Boolean.parseBoolean(Objects.toString(project.findProperty(INCLUDE_PROPERTY))));
		this.launchConfigs = project.container(LaunchProviderSettings.class,
				baseName -> new LaunchProviderSettings(project, baseName));
	}
=======
		this.accessWidener = project.getObjects().fileProperty();
		this.shareCaches = project.getObjects().property(Boolean.class)
				.convention(false);
		this.remapArchives = project.getObjects().property(Boolean.class)
				.convention(true);
		this.customManifest = project.getObjects().property(String.class);
>>>>>>> 159e573c

		this.deprecationHelper = new DeprecationHelper.ProjectBased(project);
	}

	@Override
	public DeprecationHelper getDeprecationHelper() {
		return deprecationHelper;
	}

	@Override
	public RegularFileProperty getAccessWidenerPath() {
		return accessWidener;
	}

	@Override
	public Property<Boolean> getShareRemapCaches() {
		return shareCaches;
	}

	@Override
	public ListProperty<LoomDecompiler> getGameDecompilers() {
		return decompilers;
	}

	@Override
	public ListProperty<JarProcessor> getGameJarProcessors() {
		return jarProcessors;
	}

	@Override
	public Dependency layered(Action<LayeredMappingSpecBuilder> action) {
		LayeredMappingSpecBuilder builder = new LayeredMappingSpecBuilder(this);
		action.execute(builder);
		LayeredMappingSpec builtSpec = builder.build();
<<<<<<< HEAD
		return new LayeredMappingsDependency(new GradleMappingContext(getProject(), () -> {
			return "layers/" + getMinecraftVersion() + "_" + builtSpec.getVersion().replace("+", "_").replace(".", "_");
		}), builtSpec, builtSpec.getVersion());
=======
		return new LayeredMappingsDependency(new GradleMappingContext(getProject()), builtSpec);
>>>>>>> 159e573c
	}

	protected abstract String getMinecraftVersion();

	@Override
<<<<<<< HEAD
	public String getRefmapName() {
		if (refmapName == null || refmapName.isEmpty()) {
			String defaultRefmapName;

			if (getProject().getRootProject() == getProject()) {
				defaultRefmapName = getProject().getConvention().getPlugin(BasePluginConvention.class).getArchivesBaseName() + "-refmap.json";
			} else {
				defaultRefmapName = getProject().getConvention().getPlugin(BasePluginConvention.class).getArchivesBaseName() + "-" + getProject().getPath().replaceFirst(":", "").replace(':', '_') + "-refmap.json";
			}

			getProject().getLogger().info("Could not find refmap definition, will be using default name: " + defaultRefmapName);
			refmapName = defaultRefmapName;
		}

		return refmapName;
	}

	@Override
	public void setRefmapName(String refmapName) {
		this.refmapName = refmapName;
	}

	@Override
	public void setRemapMod(boolean remapMod) {
		this.remapMod = remapMod;
=======
	public Property<Boolean> getRemapArchives() {
		return remapArchives;
>>>>>>> 159e573c
	}

	@Override
	public void runs(Action<NamedDomainObjectContainer<RunConfigSettings>> action) {
		action.execute(runConfigs);
	}

	@Override
	public NamedDomainObjectContainer<RunConfigSettings> getRunConfigs() {
		return runConfigs;
	}

	@Override
	public ConfigurableFileCollection getLog4jConfigs() {
		return log4jConfigs;
	}

	@Override
	public void mixin(Action<MixinApExtensionAPI> action) {
		action.execute(getMixin());
	}

	@Override
	public Property<String> getCustomMinecraftManifest() {
		return customManifest;
	}

	protected abstract Project getProject();

	protected abstract LoomFiles getFiles();

<<<<<<< HEAD
	protected abstract MixinApExtension getMixinApExtension();

	@Override
	public void silentMojangMappingsLicense() {
		this.silentMojangMappingsLicense = true;
	}

	@Override
	public boolean isSilentMojangMappingsLicenseEnabled() {
		return silentMojangMappingsLicense;
	}

	@Override
	public Property<ModPlatform> getPlatform() {
		return platform;
	}

	@Override
	public boolean supportsInclude() {
		return !isForge() || supportsInclude.getAsBoolean();
	}

	@Override
	public void setGenerateSrgTiny(Boolean generateSrgTiny) {
		this.generateSrgTiny = generateSrgTiny;
	}

	@Override
	public boolean shouldGenerateSrgTiny() {
		if (generateSrgTiny != null) {
			return generateSrgTiny;
		}

		return isForge();
	}

	@Override
	public void launches(Action<NamedDomainObjectContainer<LaunchProviderSettings>> action) {
		action.execute(launchConfigs);
	}

	@Override
	public NamedDomainObjectContainer<LaunchProviderSettings> getLaunchConfigs() {
		return launchConfigs;
	}

	@Override
	public List<String> getDataGenMods() {
		return dataGenMods;
	}

	@SuppressWarnings("Convert2Lambda")
	@Override
	public void localMods(Action<SourceSetConsumer> action) {
		if (!isForge()) {
			throw new UnsupportedOperationException("Not running with Forge support.");
		}

		action.execute(new SourceSetConsumer() {
			@Override
			public void add(Object... sourceSets) {
				for (Object sourceSet : sourceSets) {
					if (sourceSet instanceof SourceSet) {
						forgeLocalMods.add(() -> (SourceSet) sourceSet);
					} else {
						forgeLocalMods.add(() -> getProject().getConvention().getPlugin(JavaPluginConvention.class).getSourceSets().findByName(String.valueOf(forgeLocalMods)));
					}
				}
			}
		});
	}

	@Override
	public List<Supplier<SourceSet>> getForgeLocalMods() {
		return forgeLocalMods;
	}

	@SuppressWarnings("Convert2Lambda")
	@Override
	public void dataGen(Action<DataGenConsumer> action) {
		if (!isForge()) {
			throw new UnsupportedOperationException("Not running with Forge support.");
		}

		action.execute(new DataGenConsumer() {
			@Override
			public void mod(String... modIds) {
				dataGenMods.addAll(Arrays.asList(modIds));

				if (modIds.length > 0 && getRunConfigs().findByName("data") == null) {
					getRunConfigs().create("data", RunConfigSettings::data);
				}
			}
		});
	}

	@Override
	public List<String> getTasksBeforeRun() {
		return tasksBeforeRun;
	}

	@Override
	public void mixinConfig(String... config) {
		mixinConfigs.addAll(Arrays.asList(config));
	}

	@Override
	public List<String> getMixinConfigs() {
		return mixinConfigs;
	}

	@Override
	public void accessTransformer(Object file) {
		this.accessTransformers.add(getProject().file(file));
	}

	@Override
	public Set<File> getAccessTransformers() {
		return accessTransformers;
	}

	@Override
	public boolean isUseFabricMixin() {
		return useFabricMixin;
	}

	@Override
	public void setUseFabricMixin(boolean useFabricMixin) {
		this.useFabricMixin = useFabricMixin;
	}

	@Override
	public List<Consumer<RunConfig>> getSettingsPostEdit() {
		return settingsPostEdit;
	}

=======
>>>>>>> 159e573c
	// This is here to ensure that LoomGradleExtensionApiImpl compiles without any unimplemented methods
	private final class EnsureCompile extends LoomGradleExtensionApiImpl {
		private EnsureCompile() {
			super(null, null);
			throw new RuntimeException();
		}

		@Override
		public DeprecationHelper getDeprecationHelper() {
			throw new RuntimeException("Yeah... something is really wrong");
		}

		@Override
		protected Project getProject() {
			throw new RuntimeException("Yeah... something is really wrong");
		}

		@Override
		protected LoomFiles getFiles() {
			throw new RuntimeException("Yeah... something is really wrong");
		}

		@Override
		public MixinApExtension getMixin() {
			throw new RuntimeException("Yeah... something is really wrong");
		}

		@Override
		protected String getMinecraftVersion() {
			throw new RuntimeException("Yeah... something is really wrong");
		}
	}
}<|MERGE_RESOLUTION|>--- conflicted
+++ resolved
@@ -24,37 +24,22 @@
 
 package net.fabricmc.loom.extension;
 
-<<<<<<< HEAD
-import java.io.File;
-import java.util.ArrayList;
-import java.util.Arrays;
-import java.util.Collections;
-import java.util.HashSet;
-import java.util.List;
-import java.util.Locale;
-import java.util.Objects;
-import java.util.Set;
 import java.util.function.Consumer;
 import java.util.function.Supplier;
 
 import com.google.common.base.Suppliers;
-=======
->>>>>>> 159e573c
 import org.gradle.api.Action;
 import org.gradle.api.NamedDomainObjectContainer;
 import org.gradle.api.Project;
 import org.gradle.api.artifacts.Dependency;
 import org.gradle.api.file.ConfigurableFileCollection;
-<<<<<<< HEAD
+import org.gradle.api.file.RegularFileProperty;
 import org.gradle.api.plugins.BasePluginConvention;
+import org.gradle.api.provider.ListProperty;
+import org.gradle.api.provider.Property;
 import org.gradle.api.plugins.JavaPluginConvention;
 import org.gradle.api.provider.Property;
 import org.gradle.api.tasks.SourceSet;
-=======
-import org.gradle.api.file.RegularFileProperty;
-import org.gradle.api.provider.ListProperty;
-import org.gradle.api.provider.Property;
->>>>>>> 159e573c
 
 import net.fabricmc.loom.api.LoomGradleExtensionAPI;
 import net.fabricmc.loom.api.MixinApExtensionAPI;
@@ -67,29 +52,21 @@
 import net.fabricmc.loom.configuration.providers.mappings.LayeredMappingSpec;
 import net.fabricmc.loom.configuration.providers.mappings.LayeredMappingSpecBuilder;
 import net.fabricmc.loom.configuration.providers.mappings.LayeredMappingsDependency;
-<<<<<<< HEAD
+import net.fabricmc.loom.util.DeprecationHelper;
 import net.fabricmc.loom.util.ModPlatform;
 import net.fabricmc.loom.util.function.LazyBool;
-=======
-import net.fabricmc.loom.util.DeprecationHelper;
->>>>>>> 159e573c
 
 /**
  * This class implements the public extension api.
  */
 public abstract class LoomGradleExtensionApiImpl implements LoomGradleExtensionAPI {
-<<<<<<< HEAD
 	private static final String FORGE_PROPERTY = "loom.forge";
 	private static final String PLATFORM_PROPERTY = "loom.platform";
 	private static final String INCLUDE_PROPERTY = "loom.forge.include";
 
-	protected final List<LoomDecompiler> decompilers = new ArrayList<>();
-	protected final List<JarProcessor> jarProcessors = new ArrayList<>();
-=======
 	protected final DeprecationHelper deprecationHelper;
 	protected final ListProperty<LoomDecompiler> decompilers;
 	protected final ListProperty<JarProcessor> jarProcessors;
->>>>>>> 159e573c
 	protected final ConfigurableFileCollection log4jConfigs;
 	protected final RegularFileProperty accessWidener;
 	protected final Property<Boolean> shareCaches;
@@ -123,37 +100,33 @@
 		this.jarProcessors = project.getObjects().listProperty(JarProcessor.class)
 				.empty();
 		this.log4jConfigs = project.files(directories.getDefaultLog4jConfigFile());
-<<<<<<< HEAD
-		this.platform = project.getObjects().property(ModPlatform.class).convention(project.provider(Suppliers.memoize(() -> {
-			Object platformProperty = project.findProperty(PLATFORM_PROPERTY);
-
-			if (platformProperty != null) {
-				return ModPlatform.valueOf(Objects.toString(platformProperty).toUpperCase(Locale.ROOT));
-			}
-
-			Object forgeProperty = project.findProperty(FORGE_PROPERTY);
-
-			if (forgeProperty != null) {
-				project.getLogger().warn("Project " + project.getPath() + " is using property " + FORGE_PROPERTY + " to enable forge mode. Please use '" + PLATFORM_PROPERTY + " = forge' instead!");
-				return Boolean.parseBoolean(Objects.toString(forgeProperty)) ? ModPlatform.FORGE : ModPlatform.FABRIC;
-			}
-
-			return ModPlatform.FABRIC;
-		})::get));
-		this.supportsInclude = new LazyBool(() -> Boolean.parseBoolean(Objects.toString(project.findProperty(INCLUDE_PROPERTY))));
-		this.launchConfigs = project.container(LaunchProviderSettings.class,
-				baseName -> new LaunchProviderSettings(project, baseName));
-	}
-=======
 		this.accessWidener = project.getObjects().fileProperty();
 		this.shareCaches = project.getObjects().property(Boolean.class)
 				.convention(false);
 		this.remapArchives = project.getObjects().property(Boolean.class)
 				.convention(true);
 		this.customManifest = project.getObjects().property(String.class);
->>>>>>> 159e573c
 
 		this.deprecationHelper = new DeprecationHelper.ProjectBased(project);
+		this.platform = project.getObjects().property(ModPlatform.class).convention(project.provider(Suppliers.memoize(() -> {
+			Object platformProperty = project.findProperty(PLATFORM_PROPERTY);
+
+			if (platformProperty != null) {
+				return ModPlatform.valueOf(Objects.toString(platformProperty).toUpperCase(Locale.ROOT));
+			}
+
+			Object forgeProperty = project.findProperty(FORGE_PROPERTY);
+
+			if (forgeProperty != null) {
+				project.getLogger().warn("Project " + project.getPath() + " is using property " + FORGE_PROPERTY + " to enable forge mode. Please use '" + PLATFORM_PROPERTY + " = forge' instead!");
+				return Boolean.parseBoolean(Objects.toString(forgeProperty)) ? ModPlatform.FORGE : ModPlatform.FABRIC;
+			}
+
+			return ModPlatform.FABRIC;
+		})::get));
+		this.supportsInclude = new LazyBool(() -> Boolean.parseBoolean(Objects.toString(project.findProperty(INCLUDE_PROPERTY))));
+		this.launchConfigs = project.container(LaunchProviderSettings.class,
+				baseName -> new LaunchProviderSettings(project, baseName));
 	}
 
 	@Override
@@ -186,19 +159,17 @@
 		LayeredMappingSpecBuilder builder = new LayeredMappingSpecBuilder(this);
 		action.execute(builder);
 		LayeredMappingSpec builtSpec = builder.build();
-<<<<<<< HEAD
-		return new LayeredMappingsDependency(new GradleMappingContext(getProject(), () -> {
-			return "layers/" + getMinecraftVersion() + "_" + builtSpec.getVersion().replace("+", "_").replace(".", "_");
-		}), builtSpec, builtSpec.getVersion());
-=======
 		return new LayeredMappingsDependency(new GradleMappingContext(getProject()), builtSpec);
->>>>>>> 159e573c
 	}
 
 	protected abstract String getMinecraftVersion();
 
 	@Override
-<<<<<<< HEAD
+	public Property<Boolean> getRemapArchives() {
+		return remapArchives;
+	}
+
+	@Override
 	public String getRefmapName() {
 		if (refmapName == null || refmapName.isEmpty()) {
 			String defaultRefmapName;
@@ -217,20 +188,6 @@
 	}
 
 	@Override
-	public void setRefmapName(String refmapName) {
-		this.refmapName = refmapName;
-	}
-
-	@Override
-	public void setRemapMod(boolean remapMod) {
-		this.remapMod = remapMod;
-=======
-	public Property<Boolean> getRemapArchives() {
-		return remapArchives;
->>>>>>> 159e573c
-	}
-
-	@Override
 	public void runs(Action<NamedDomainObjectContainer<RunConfigSettings>> action) {
 		action.execute(runConfigs);
 	}
@@ -258,9 +215,6 @@
 	protected abstract Project getProject();
 
 	protected abstract LoomFiles getFiles();
-
-<<<<<<< HEAD
-	protected abstract MixinApExtension getMixinApExtension();
 
 	@Override
 	public void silentMojangMappingsLicense() {
@@ -396,8 +350,6 @@
 		return settingsPostEdit;
 	}
 
-=======
->>>>>>> 159e573c
 	// This is here to ensure that LoomGradleExtensionApiImpl compiles without any unimplemented methods
 	private final class EnsureCompile extends LoomGradleExtensionApiImpl {
 		private EnsureCompile() {
