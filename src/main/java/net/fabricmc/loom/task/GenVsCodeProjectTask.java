--- conflicted
+++ resolved
@@ -102,7 +102,7 @@
 				continue;
 			}
 
-			launch.add(RunConfig.runConfig(project, settings));
+			launch.add(project, RunConfig.runConfig(project, settings));
 			settings.makeRunDir();
 		}
 
@@ -148,13 +148,13 @@
 		}
 	}
 
-	private class VsCodeLaunch {
+	private static class VsCodeLaunch {
 		public String version = "0.2.0";
 		public List<VsCodeConfiguration> configurations = new ArrayList<>();
 
-		public void add(RunConfig runConfig) {
+		public void add(Project project, RunConfig runConfig) {
 			if (configurations.stream().noneMatch(config -> Objects.equals(config.name, runConfig.configName))) {
-				VsCodeConfiguration configuration = new VsCodeConfiguration(runConfig);
+				VsCodeConfiguration configuration = new VsCodeConfiguration(project, runConfig);
 				configurations.add(configuration);
 
 				if (!configuration.tasksBeforeRun.isEmpty()) {
@@ -176,7 +176,8 @@
 	}
 
 	@SuppressWarnings("unused")
-	private class VsCodeConfiguration {
+	private static class VsCodeConfiguration {
+		public transient Project project;
 		public String type = "java";
 		public String name;
 		public String request = "launch";
@@ -191,16 +192,23 @@
 		public String preLaunchTask = null;
 		public String projectName = null;
 
-		VsCodeConfiguration(RunConfig runConfig) {
+		VsCodeConfiguration(Project project, RunConfig runConfig) {
 			this.name = runConfig.configName;
 			this.mainClass = runConfig.mainClass;
 			this.vmArgs = runConfig.vmArgs;
 			this.args = runConfig.programArgs;
 			this.cwd = "${workspaceFolder}/" + runConfig.runDir;
-<<<<<<< HEAD
 			this.projectName = runConfig.vscodeProjectName;
 			this.env.putAll(runConfig.envVariables);
 			this.tasksBeforeRun.addAll(runConfig.vscodeBeforeRun);
+
+			if (project.getRootProject() != project) {
+				Path rootPath = project.getRootDir().toPath();
+				Path projectPath = project.getProjectDir().toPath();
+				String relativePath = rootPath.relativize(projectPath).toString();
+
+				this.cwd = "${workspaceFolder}/%s/%s".formatted(relativePath, runConfig.runDir);
+			}
 		}
 	}
 
@@ -216,16 +224,6 @@
 			this.command = command;
 			this.type = type;
 			this.args = args;
-=======
-
-			if (getProject().getRootProject() != getProject()) {
-				Path rootPath = getProject().getRootDir().toPath();
-				Path projectPath = getProject().getProjectDir().toPath();
-				String relativePath = rootPath.relativize(projectPath).toString();
-
-				this.cwd = "${workspaceFolder}/%s/%s".formatted(relativePath, runConfig.runDir);
-			}
->>>>>>> d8675e05
 		}
 	}
 }