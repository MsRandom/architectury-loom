/*
 * This file is part of fabric-loom, licensed under the MIT License (MIT).
 *
 * Copyright (c) 2016-2022 FabricMC
 *
 * Permission is hereby granted, free of charge, to any person obtaining a copy
 * of this software and associated documentation files (the "Software"), to deal
 * in the Software without restriction, including without limitation the rights
 * to use, copy, modify, merge, publish, distribute, sublicense, and/or sell
 * copies of the Software, and to permit persons to whom the Software is
 * furnished to do so, subject to the following conditions:
 *
 * The above copyright notice and this permission notice shall be included in all
 * copies or substantial portions of the Software.
 *
 * THE SOFTWARE IS PROVIDED "AS IS", WITHOUT WARRANTY OF ANY KIND, EXPRESS OR
 * IMPLIED, INCLUDING BUT NOT LIMITED TO THE WARRANTIES OF MERCHANTABILITY,
 * FITNESS FOR A PARTICULAR PURPOSE AND NONINFRINGEMENT. IN NO EVENT SHALL THE
 * AUTHORS OR COPYRIGHT HOLDERS BE LIABLE FOR ANY CLAIM, DAMAGES OR OTHER
 * LIABILITY, WHETHER IN AN ACTION OF CONTRACT, TORT OR OTHERWISE, ARISING FROM,
 * OUT OF OR IN CONNECTION WITH THE SOFTWARE OR THE USE OR OTHER DEALINGS IN THE
 * SOFTWARE.
 */

package net.fabricmc.loom.task;

import java.io.File;
import java.io.IOException;
import java.io.Reader;
import java.io.UncheckedIOException;
import java.io.Writer;
import java.lang.reflect.Constructor;
import java.lang.reflect.InvocationTargetException;
import java.nio.charset.StandardCharsets;
import java.nio.file.Files;
import java.nio.file.Path;
import java.nio.file.StandardCopyOption;
import java.util.ArrayList;
import java.util.Collection;
import java.util.List;
import java.util.Locale;
import java.util.Objects;
import java.util.UUID;
import java.util.stream.Collectors;

import javax.inject.Inject;

import org.gradle.api.Project;
import org.gradle.api.file.ConfigurableFileCollection;
import org.gradle.api.file.FileCollection;
import org.gradle.api.file.RegularFileProperty;
import org.gradle.api.provider.Property;
import org.gradle.api.tasks.InputFile;
import org.gradle.api.tasks.InputFiles;
import org.gradle.api.tasks.TaskAction;
import org.gradle.workers.WorkAction;
import org.gradle.workers.WorkParameters;
import org.gradle.workers.WorkQueue;
import org.gradle.workers.WorkerExecutor;
import org.gradle.workers.internal.WorkerDaemonClientsManager;
import org.jetbrains.annotations.Nullable;

import net.fabricmc.loom.LoomGradleExtension;
import net.fabricmc.loom.api.decompilers.DecompilationMetadata;
import net.fabricmc.loom.api.decompilers.DecompilerOptions;
import net.fabricmc.loom.api.decompilers.LoomDecompiler;
import net.fabricmc.loom.api.mappings.layered.MappingsNamespace;
import net.fabricmc.loom.configuration.accesswidener.TransitiveAccessWidenerMappingsProcessor;
import net.fabricmc.loom.configuration.ifaceinject.InterfaceInjectionProcessor;
import net.fabricmc.loom.decompilers.LineNumberRemapper;
import net.fabricmc.loom.util.Constants;
import net.fabricmc.loom.util.FileSystemUtil;
import net.fabricmc.loom.util.IOStringConsumer;
import net.fabricmc.loom.util.OperatingSystem;
import net.fabricmc.loom.util.gradle.ThreadedProgressLoggerConsumer;
import net.fabricmc.loom.util.gradle.ThreadedSimpleProgressLogger;
import net.fabricmc.loom.util.gradle.WorkerDaemonClientsManagerHelper;
import net.fabricmc.loom.util.ipc.IPCClient;
import net.fabricmc.loom.util.ipc.IPCServer;
import net.fabricmc.mappingio.MappingReader;
import net.fabricmc.mappingio.adapter.MappingSourceNsSwitch;
import net.fabricmc.mappingio.format.Tiny2Writer;
import net.fabricmc.mappingio.tree.MemoryMappingTree;

public abstract class GenerateSourcesTask extends AbstractLoomTask implements DecompilationTask {
	private final DecompilerOptions decompilerOptions;

	/**
	 * The jar to decompile, can be the unpick jar.
	 */
	@Override
	@InputFile
	public abstract RegularFileProperty getInputJar();

	/**
	 * The jar used at runtime.
	 */
	@Override
	@InputFile
	public abstract RegularFileProperty getRuntimeJar();

	@InputFiles
	public abstract ConfigurableFileCollection getClasspath();

	@Inject
	public abstract WorkerExecutor getWorkerExecutor();

	@Inject
	public abstract WorkerDaemonClientsManager getWorkerDaemonClientsManager();

	@Inject
	public GenerateSourcesTask(DecompilerOptions decompilerOptions) {
		this.decompilerOptions = decompilerOptions;

		getOutputs().upToDateWhen((o) -> false);
		getClasspath().from(decompilerOptions.getClasspath()).finalizeValueOnRead();
		dependsOn(decompilerOptions.getClasspath().getBuiltBy());
	}

	@TaskAction
	public void run() throws IOException {
		if (!OperatingSystem.is64Bit()) {
			throw new UnsupportedOperationException("GenSources task requires a 64bit JVM to run due to the memory requirements.");
		}

		if (!OperatingSystem.isUnixDomainSocketsSupported()) {
			getProject().getLogger().warn("Decompile worker logging disabled as Unix Domain Sockets is not supported on your operating system.");

			doWork(null);
			return;
		}

		// Set up the IPC path to get the log output back from the forked JVM
		final Path ipcPath = Files.createTempFile("loom", "ipc");
		Files.deleteIfExists(ipcPath);

		try (ThreadedProgressLoggerConsumer loggerConsumer = new ThreadedProgressLoggerConsumer(getProject(), decompilerOptions.getName(), "Decompiling minecraft sources");
				IPCServer logReceiver = new IPCServer(ipcPath, loggerConsumer)) {
			doWork(logReceiver);
		} catch (InterruptedException e) {
			throw new RuntimeException("Failed to shutdown log receiver", e);
		} finally {
			Files.deleteIfExists(ipcPath);
		}
	}

	private void doWork(@Nullable IPCServer ipcServer) {
		final String jvmMarkerValue = UUID.randomUUID().toString();
		final WorkQueue workQueue = createWorkQueue(jvmMarkerValue);

		workQueue.submit(DecompileAction.class, params -> {
			params.getDecompilerOptions().set(decompilerOptions.toDto());

			params.getInputJar().set(getInputJar());
			params.getRuntimeJar().set(getRuntimeJar());
			params.getSourcesDestinationJar().set(getMappedJarFileWithSuffix("-sources.jar"));
			params.getLinemap().set(getMappedJarFileWithSuffix("-sources.lmap"));
			params.getLinemapJar().set(getMappedJarFileWithSuffix("-linemapped.jar"));
			params.getMappings().set(getMappings(getProject(), getExtension()).toFile());

			if (ipcServer != null) {
				params.getIPCPath().set(ipcServer.getPath().toFile());
			}

			params.getClassPath().setFrom(getProject().getConfigurations().getByName(Constants.Configurations.MINECRAFT_DEPENDENCIES));
		});

		try {
			workQueue.await();
		} finally {
			if (ipcServer != null) {
				boolean stopped = WorkerDaemonClientsManagerHelper.stopIdleJVM(getWorkerDaemonClientsManager(), jvmMarkerValue);

				if (!stopped && ipcServer.hasReceivedMessage()) {
					throw new RuntimeException("Failed to stop decompile worker JVM");
				}
			}
		}
	}

	private WorkQueue createWorkQueue(String jvmMarkerValue) {
		if (!useProcessIsolation()) {
			return getWorkerExecutor().classLoaderIsolation(spec -> {
				spec.getClasspath().from(getClasspath());
			});
		}

		return getWorkerExecutor().processIsolation(spec -> {
			spec.forkOptions(forkOptions -> {
				forkOptions.setMaxHeapSize("%dm".formatted(decompilerOptions.getMemory().get()));
				forkOptions.systemProperty(WorkerDaemonClientsManagerHelper.MARKER_PROP, jvmMarkerValue);
			});
			spec.getClasspath().from(getClasspath());
		});
	}

	private boolean useProcessIsolation() {
		// Useful if you want to debug the decompiler, make sure you run gradle with enough memory.
		return !Boolean.getBoolean("fabric.loom.genSources.debug");
	}

	public interface DecompileParams extends WorkParameters {
		Property<DecompilerOptions.Dto> getDecompilerOptions();

		RegularFileProperty getInputJar();
		RegularFileProperty getRuntimeJar();
		RegularFileProperty getSourcesDestinationJar();
		RegularFileProperty getLinemap();
		RegularFileProperty getLinemapJar();
		RegularFileProperty getMappings();

		RegularFileProperty getIPCPath();

		ConfigurableFileCollection getClassPath();
	}

	public abstract static class DecompileAction implements WorkAction<DecompileParams> {
		@Override
		public void execute() {
			if (!getParameters().getIPCPath().isPresent() || !OperatingSystem.isUnixDomainSocketsSupported()) {
				// Does not support unix domain sockets, print to sout.
				doDecompile(System.out::println);
				return;
			}

			final Path ipcPath = getParameters().getIPCPath().get().getAsFile().toPath();

			try (IPCClient ipcClient = new IPCClient(ipcPath)) {
				doDecompile(new ThreadedSimpleProgressLogger(ipcClient));
			} catch (Exception e) {
				throw new RuntimeException("Failed to decompile", e);
			}
		}

		private void doDecompile(IOStringConsumer logger) {
			final Path inputJar = getParameters().getInputJar().get().getAsFile().toPath();
			final Path sourcesDestinationJar = getParameters().getSourcesDestinationJar().get().getAsFile().toPath();
			final Path linemap = getParameters().getLinemap().get().getAsFile().toPath();
			final Path linemapJar = getParameters().getLinemapJar().get().getAsFile().toPath();
			final Path runtimeJar = getParameters().getRuntimeJar().get().getAsFile().toPath();

			final DecompilerOptions.Dto decompilerOptions = getParameters().getDecompilerOptions().get();

			final LoomDecompiler decompiler;

			try {
				final String className = decompilerOptions.className();
				final Constructor<LoomDecompiler> decompilerConstructor = getDecompilerConstructor(className);
				Objects.requireNonNull(decompilerConstructor, "%s must have a no args constructor".formatted(className));

				decompiler = decompilerConstructor.newInstance();
			} catch (InstantiationException | IllegalAccessException | InvocationTargetException e) {
				throw new RuntimeException("Failed to create decompiler", e);
			}

			DecompilationMetadata metadata = new DecompilationMetadata(
					decompilerOptions.maxThreads(),
					getParameters().getMappings().get().getAsFile().toPath(),
					getLibraries(),
					logger,
					decompilerOptions.options()
			);

			decompiler.decompile(
					inputJar,
					sourcesDestinationJar,
					linemap,
					metadata
			);

			// Close the decompile loggers
			try {
				metadata.logger().accept(ThreadedProgressLoggerConsumer.CLOSE_LOGGERS);
			} catch (IOException e) {
				throw new UncheckedIOException("Failed to close loggers", e);
			}

			if (Files.exists(linemap)) {
				try {
					// Line map the actually jar used to run the game, not the one used to decompile
					remapLineNumbers(metadata.logger(), runtimeJar, linemap, linemapJar);

					Files.copy(linemapJar, runtimeJar, StandardCopyOption.REPLACE_EXISTING);
					Files.delete(linemapJar);
				} catch (IOException e) {
					throw new UncheckedIOException("Failed to remap line numbers", e);
				}
			}
		}

		static void remapLineNumbers(IOStringConsumer logger, Path oldCompiledJar, Path linemap, Path linemappedJarDestination) throws IOException {
			LineNumberRemapper remapper = new LineNumberRemapper();
			remapper.readMappings(linemap.toFile());

			try (FileSystemUtil.Delegate inFs = FileSystemUtil.getJarFileSystem(oldCompiledJar.toFile(), true);
					FileSystemUtil.Delegate outFs = FileSystemUtil.getJarFileSystem(linemappedJarDestination.toFile(), true)) {
				remapper.process(logger, inFs.get().getPath("/"), outFs.get().getPath("/"));
			}
		}

		private Collection<Path> getLibraries() {
			return toPaths(getParameters().getClassPath());
		}

		static Collection<Path> toPaths(FileCollection files) {
			return files.getFiles().stream().map(File::toPath).collect(Collectors.toSet());
		}
	}

	private File getMappedJarFileWithSuffix(String suffix) {
		return getMappedJarFileWithSuffix(getRuntimeJar(), suffix);
	}

	static File getMappedJarFileWithSuffix(RegularFileProperty runtimeJar, String suffix) {
		return getMappedJarFileWithSuffix(runtimeJar.get().getAsFile(), suffix);
	}

	public static File getMappedJarFileWithSuffix(File runtimeJar, String suffix) {
		String path = runtimeJar.getAbsolutePath();

		if (!path.toLowerCase(Locale.ROOT).endsWith(".jar")) {
			throw new RuntimeException("Invalid mapped JAR path: " + path);
		}

		return new File(path.substring(0, path.length() - 4) + suffix);
	}

<<<<<<< HEAD
	static Path getMappings(Project project, LoomGradleExtension extension) {
		Path baseMappings = extension.isForge() ? extension.getMappingsProvider().tinyMappingsWithSrg : extension.getMappingsProvider().tinyMappings;

		if (extension.getEnableTransitiveAccessWideners().get()) {
			List<AccessWidenerFile> accessWideners = extension.getTransitiveAccessWideners();
=======
	private Path getMappings() {
		Path inputMappings = getExtension().getMappingsProvider().tinyMappings;

		MemoryMappingTree mappingTree = new MemoryMappingTree();

		try (Reader reader = Files.newBufferedReader(inputMappings, StandardCharsets.UTF_8)) {
			MappingReader.read(reader, new MappingSourceNsSwitch(mappingTree, MappingsNamespace.INTERMEDIARY.toString()));
		} catch (IOException e) {
			throw new RuntimeException("Failed to read mappings", e);
		}

		final List<MappingsProcessor> mappingsProcessors = new ArrayList<>();

		if (getExtension().getEnableTransitiveAccessWideners().get()) {
			mappingsProcessors.add(new TransitiveAccessWidenerMappingsProcessor(getProject()));
		}
>>>>>>> d4be1e7b

		if (getExtension().getInterfaceInjection().isEnabled()) {
			mappingsProcessors.add(new InterfaceInjectionProcessor(getProject()));
		}

		if (mappingsProcessors.isEmpty()) {
			return inputMappings;
		}

		boolean transformed = false;

		for (MappingsProcessor mappingsProcessor : mappingsProcessors) {
			if (mappingsProcessor.transform(mappingTree)) {
				transformed = true;
			}
		}

		if (!transformed) {
			return inputMappings;
		}

<<<<<<< HEAD
			TransitiveAccessWidenerMappingsProcessor.process(baseMappings, outputMappings, accessWideners, project.getLogger());
=======
		final Path outputMappings;
>>>>>>> d4be1e7b

		try {
			outputMappings = Files.createTempFile("loom-transitive-mappings", ".tiny");
		} catch (IOException e) {
			throw new RuntimeException("Failed to create temp file", e);
		}

		try (Writer writer = Files.newBufferedWriter(outputMappings, StandardCharsets.UTF_8)) {
			Tiny2Writer tiny2Writer = new Tiny2Writer(writer, false);
			mappingTree.accept(new MappingSourceNsSwitch(tiny2Writer, MappingsNamespace.NAMED.toString()));
		} catch (IOException e) {
			throw new RuntimeException("Failed to write mappings", e);
		}

		return outputMappings;
	}

	public interface MappingsProcessor {
		boolean transform(MemoryMappingTree mappings);
	}

	private static Constructor<LoomDecompiler> getDecompilerConstructor(String clazz) {
		try {
			//noinspection unchecked
			return (Constructor<LoomDecompiler>) Class.forName(clazz).getConstructor();
		} catch (NoSuchMethodException e) {
			return null;
		} catch (ClassNotFoundException e) {
			throw new RuntimeException(e);
		}
	}
}<|MERGE_RESOLUTION|>--- conflicted
+++ resolved
@@ -325,15 +325,8 @@
 		return new File(path.substring(0, path.length() - 4) + suffix);
 	}
 
-<<<<<<< HEAD
 	static Path getMappings(Project project, LoomGradleExtension extension) {
-		Path baseMappings = extension.isForge() ? extension.getMappingsProvider().tinyMappingsWithSrg : extension.getMappingsProvider().tinyMappings;
-
-		if (extension.getEnableTransitiveAccessWideners().get()) {
-			List<AccessWidenerFile> accessWideners = extension.getTransitiveAccessWideners();
-=======
-	private Path getMappings() {
-		Path inputMappings = getExtension().getMappingsProvider().tinyMappings;
+		Path inputMappings = extension.isForge() ? extension.getMappingsProvider().tinyMappingsWithSrg : extension.getMappingsProvider().tinyMappings;
 
 		MemoryMappingTree mappingTree = new MemoryMappingTree();
 
@@ -348,7 +341,6 @@
 		if (getExtension().getEnableTransitiveAccessWideners().get()) {
 			mappingsProcessors.add(new TransitiveAccessWidenerMappingsProcessor(getProject()));
 		}
->>>>>>> d4be1e7b
 
 		if (getExtension().getInterfaceInjection().isEnabled()) {
 			mappingsProcessors.add(new InterfaceInjectionProcessor(getProject()));
@@ -370,11 +362,7 @@
 			return inputMappings;
 		}
 
-<<<<<<< HEAD
-			TransitiveAccessWidenerMappingsProcessor.process(baseMappings, outputMappings, accessWideners, project.getLogger());
-=======
 		final Path outputMappings;
->>>>>>> d4be1e7b
 
 		try {
 			outputMappings = Files.createTempFile("loom-transitive-mappings", ".tiny");
