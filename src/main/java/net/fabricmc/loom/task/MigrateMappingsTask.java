/*
 * This file is part of fabric-loom, licensed under the MIT License (MIT).
 *
 * Copyright (c) 2019-2021 FabricMC
 *
 * Permission is hereby granted, free of charge, to any person obtaining a copy
 * of this software and associated documentation files (the "Software"), to deal
 * in the Software without restriction, including without limitation the rights
 * to use, copy, modify, merge, publish, distribute, sublicense, and/or sell
 * copies of the Software, and to permit persons to whom the Software is
 * furnished to do so, subject to the following conditions:
 *
 * The above copyright notice and this permission notice shall be included in all
 * copies or substantial portions of the Software.
 *
 * THE SOFTWARE IS PROVIDED "AS IS", WITHOUT WARRANTY OF ANY KIND, EXPRESS OR
 * IMPLIED, INCLUDING BUT NOT LIMITED TO THE WARRANTIES OF MERCHANTABILITY,
 * FITNESS FOR A PARTICULAR PURPOSE AND NONINFRINGEMENT. IN NO EVENT SHALL THE
 * AUTHORS OR COPYRIGHT HOLDERS BE LIABLE FOR ANY CLAIM, DAMAGES OR OTHER
 * LIABILITY, WHETHER IN AN ACTION OF CONTRACT, TORT OR OTHERWISE, ARISING FROM,
 * OUT OF OR IN CONNECTION WITH THE SOFTWARE OR THE USE OR OTHER DEALINGS IN THE
 * SOFTWARE.
 */

package net.fabricmc.loom.task;

import java.io.File;
import java.io.IOException;
import java.nio.file.FileSystem;
import java.nio.file.FileSystems;
import java.nio.file.Files;
import java.nio.file.Path;
import java.util.Set;

import com.google.common.collect.ImmutableMap;
import com.google.common.collect.Iterables;
import org.cadixdev.lorenz.MappingSet;
import org.cadixdev.mercury.Mercury;
import org.cadixdev.mercury.remapper.MercuryRemapper;
import org.gradle.api.GradleException;
import org.gradle.api.IllegalDependencyNotation;
import org.gradle.api.JavaVersion;
import org.gradle.api.Project;
import org.gradle.api.artifacts.Dependency;
import org.gradle.api.plugins.JavaPluginConvention;
import org.gradle.api.tasks.TaskAction;
import org.gradle.api.tasks.options.Option;

import net.fabricmc.loom.LoomGradleExtension;
import net.fabricmc.loom.api.mappings.layered.MappingsNamespace;
import net.fabricmc.loom.api.mappings.layered.spec.LayeredMappingSpecBuilder;
import net.fabricmc.loom.configuration.providers.mappings.LayeredMappingsDependency;
import net.fabricmc.loom.configuration.providers.mappings.MappingsProviderImpl;
import net.fabricmc.loom.configuration.providers.minecraft.MinecraftMappedProvider;
import net.fabricmc.loom.util.SourceRemapper;
import net.fabricmc.lorenztiny.TinyMappingsJoiner;
import net.fabricmc.mappingio.MappingReader;
import net.fabricmc.mappingio.tree.MemoryMappingTree;

public class MigrateMappingsTask extends AbstractLoomTask {
	private Path inputDir;
	private Path outputDir;
	private String mappings;

	public MigrateMappingsTask() {
		inputDir = getProject().file("src/main/java").toPath();
		outputDir = getProject().file("remappedSrc").toPath();
	}

	@Option(option = "input", description = "Java source file directory")
	public void setInputDir(String inputDir) {
		this.inputDir = getProject().file(inputDir).toPath();
	}

	@Option(option = "output", description = "Remapped source output directory")
	public void setOutputDir(String outputDir) {
		this.outputDir = getProject().file(outputDir).toPath();
	}

	@Option(option = "mappings", description = "Target mappings")
	public void setMappings(String mappings) {
		this.mappings = mappings;
	}

	@TaskAction
	public void doTask() throws Throwable {
		Project project = getProject();
		LoomGradleExtension extension = getExtension();

		project.getLogger().info(":loading mappings");

		if (!Files.exists(inputDir) || !Files.isDirectory(inputDir)) {
			throw new IllegalArgumentException("Could not find input directory: " + inputDir.toAbsolutePath());
		}

		Files.createDirectories(outputDir);

		File mappings = loadMappings();
		MappingsProviderImpl mappingsProvider = extension.getMappingsProvider();

		try {
<<<<<<< HEAD
			TinyTree currentMappings = mappingsProvider.getMappings();
			TinyTree targetMappings = getMappings(mappings);
			migrateMappings(project, extension, extension.getMinecraftMappedProvider(), inputDir, outputDir, currentMappings, targetMappings);
=======
			MemoryMappingTree currentMappings = mappingsProvider.getMappings();
			MemoryMappingTree targetMappings = getMappings(mappings);
			migrateMappings(project, extension.getMinecraftMappedProvider(), inputDir, outputDir, currentMappings, targetMappings);
>>>>>>> 2a040d03
			project.getLogger().lifecycle(":remapped project written to " + outputDir.toAbsolutePath());
		} catch (IOException e) {
			throw new IllegalArgumentException("Error while loading mappings", e);
		}
	}

	private File loadMappings() {
		Project project = getProject();

		if (mappings == null || mappings.isEmpty()) {
			throw new IllegalArgumentException("No mappings were specified. Use --mappings=\"\" to specify target mappings");
		}

		Set<File> files;

		try {
			if (mappings.startsWith("net.minecraft:mappings:") || mappings.startsWith("net.mojang.minecraft:mappings:")) {
				if (!mappings.endsWith(":" + LoomGradleExtension.get(project).getMinecraftProvider().minecraftVersion())) {
					throw new UnsupportedOperationException("Migrating Mojang mappings is currently only supported for the specified minecraft version");
				}

				LayeredMappingsDependency dep = (LayeredMappingsDependency) getExtension().layered(LayeredMappingSpecBuilder::officialMojangMappings);
				files = dep.resolve();
			} else {
				Dependency dependency = project.getDependencies().create(mappings);
				files = project.getConfigurations().detachedConfiguration(dependency).resolve();
			}
		} catch (IllegalDependencyNotation ignored) {
			project.getLogger().info("Could not locate mappings, presuming V2 Yarn");

			try {
				files = project.getConfigurations().detachedConfiguration(project.getDependencies().module(ImmutableMap.of("group", "net.fabricmc", "name", "yarn", "version", mappings, "classifier", "v2"))).resolve();
			} catch (GradleException ignored2) {
				project.getLogger().info("Could not locate mappings, presuming V1 Yarn");
				files = project.getConfigurations().detachedConfiguration(project.getDependencies().module(ImmutableMap.of("group", "net.fabricmc", "name", "yarn", "version", mappings))).resolve();
			}
		}

		if (files.isEmpty()) {
			throw new IllegalArgumentException("Mappings could not be found");
		}

		return Iterables.getOnlyElement(files);
	}

	private static MemoryMappingTree getMappings(File mappings) throws IOException {
		MemoryMappingTree mappingTree = new MemoryMappingTree();

		try (FileSystem fileSystem = FileSystems.newFileSystem(mappings.toPath(), (ClassLoader) null)) {
			MappingReader.read(fileSystem.getPath("mappings/mappings.tiny"), mappingTree);
		}

		return mappingTree;
	}

<<<<<<< HEAD
	private static void migrateMappings(Project project, LoomGradleExtension extension, MinecraftMappedProvider minecraftMappedProvider,
			Path inputDir, Path outputDir, TinyTree currentMappings, TinyTree targetMappings
=======
	private static void migrateMappings(Project project, MinecraftMappedProvider minecraftMappedProvider,
										Path inputDir, Path outputDir, MemoryMappingTree currentMappings, MemoryMappingTree targetMappings
>>>>>>> 2a040d03
	) throws IOException {
		project.getLogger().info(":joining mappings");

		MappingSet mappingSet = new TinyMappingsJoiner(
				currentMappings, MappingsNamespace.NAMED.toString(),
				targetMappings, MappingsNamespace.NAMED.toString(),
				MappingsNamespace.INTERMEDIARY.toString()
		).read();

		project.getLogger().lifecycle(":remapping");
		Mercury mercury = SourceRemapper.createMercuryWithClassPath(project, false);

		final JavaPluginConvention convention = project.getConvention().findPlugin(JavaPluginConvention.class);
		final JavaVersion javaVersion = convention != null
				?
				convention.getSourceCompatibility()
				:
				JavaVersion.current();
		mercury.setSourceCompatibility(javaVersion.toString());

		mercury.getClassPath().add(minecraftMappedProvider.getMappedJar().toPath());
		mercury.getClassPath().add(minecraftMappedProvider.getIntermediaryJar().toPath());

		if (extension.isForge()) {
			mercury.getClassPath().add(minecraftMappedProvider.getSrgJar().toPath());

			if (extension.isForgeAndNotOfficial()) {
				mercury.getClassPath().add(minecraftMappedProvider.getForgeMappedJar().toPath());
				mercury.getClassPath().add(minecraftMappedProvider.getForgeIntermediaryJar().toPath());
				mercury.getClassPath().add(minecraftMappedProvider.getForgeSrgJar().toPath());
			}
		}

		mercury.getProcessors().add(MercuryRemapper.create(mappingSet));

		try {
			mercury.rewrite(inputDir, outputDir);
		} catch (Exception e) {
			project.getLogger().warn("Could not remap fully!", e);
		}

		project.getLogger().info(":cleaning file descriptors");
		System.gc();
	}
}<|MERGE_RESOLUTION|>--- conflicted
+++ resolved
@@ -99,15 +99,9 @@
 		MappingsProviderImpl mappingsProvider = extension.getMappingsProvider();
 
 		try {
-<<<<<<< HEAD
-			TinyTree currentMappings = mappingsProvider.getMappings();
-			TinyTree targetMappings = getMappings(mappings);
-			migrateMappings(project, extension, extension.getMinecraftMappedProvider(), inputDir, outputDir, currentMappings, targetMappings);
-=======
 			MemoryMappingTree currentMappings = mappingsProvider.getMappings();
 			MemoryMappingTree targetMappings = getMappings(mappings);
-			migrateMappings(project, extension.getMinecraftMappedProvider(), inputDir, outputDir, currentMappings, targetMappings);
->>>>>>> 2a040d03
+			migrateMappings(project, extension, extension.getMinecraftMappedProvider(), inputDir, outputDir, currentMappings, targetMappings);
 			project.getLogger().lifecycle(":remapped project written to " + outputDir.toAbsolutePath());
 		} catch (IOException e) {
 			throw new IllegalArgumentException("Error while loading mappings", e);
@@ -163,13 +157,8 @@
 		return mappingTree;
 	}
 
-<<<<<<< HEAD
 	private static void migrateMappings(Project project, LoomGradleExtension extension, MinecraftMappedProvider minecraftMappedProvider,
-			Path inputDir, Path outputDir, TinyTree currentMappings, TinyTree targetMappings
-=======
-	private static void migrateMappings(Project project, MinecraftMappedProvider minecraftMappedProvider,
-										Path inputDir, Path outputDir, MemoryMappingTree currentMappings, MemoryMappingTree targetMappings
->>>>>>> 2a040d03
+			Path inputDir, Path outputDir, MemoryMappingTree currentMappings, MemoryMappingTree targetMappings
 	) throws IOException {
 		project.getLogger().info(":joining mappings");
 
