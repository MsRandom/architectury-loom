/*
 * This file is part of fabric-loom, licensed under the MIT License (MIT).
 *
 * Copyright (c) 2019-2021 FabricMC
 *
 * Permission is hereby granted, free of charge, to any person obtaining a copy
 * of this software and associated documentation files (the "Software"), to deal
 * in the Software without restriction, including without limitation the rights
 * to use, copy, modify, merge, publish, distribute, sublicense, and/or sell
 * copies of the Software, and to permit persons to whom the Software is
 * furnished to do so, subject to the following conditions:
 *
 * The above copyright notice and this permission notice shall be included in all
 * copies or substantial portions of the Software.
 *
 * THE SOFTWARE IS PROVIDED "AS IS", WITHOUT WARRANTY OF ANY KIND, EXPRESS OR
 * IMPLIED, INCLUDING BUT NOT LIMITED TO THE WARRANTIES OF MERCHANTABILITY,
 * FITNESS FOR A PARTICULAR PURPOSE AND NONINFRINGEMENT. IN NO EVENT SHALL THE
 * AUTHORS OR COPYRIGHT HOLDERS BE LIABLE FOR ANY CLAIM, DAMAGES OR OTHER
 * LIABILITY, WHETHER IN AN ACTION OF CONTRACT, TORT OR OTHERWISE, ARISING FROM,
 * OUT OF OR IN CONNECTION WITH THE SOFTWARE OR THE USE OR OTHER DEALINGS IN THE
 * SOFTWARE.
 */

package net.fabricmc.loom.task;

import java.io.File;
import java.io.IOException;
import java.nio.file.FileSystem;
import java.nio.file.FileSystems;
import java.nio.file.Files;
import java.nio.file.Path;
import java.util.Set;

import com.google.common.collect.ImmutableMap;
import com.google.common.collect.Iterables;
import org.cadixdev.lorenz.MappingSet;
import org.cadixdev.mercury.Mercury;
import org.cadixdev.mercury.remapper.MercuryRemapper;
import org.gradle.api.GradleException;
import org.gradle.api.IllegalDependencyNotation;
import org.gradle.api.JavaVersion;
import org.gradle.api.Project;
import org.gradle.api.artifacts.Dependency;
import org.gradle.api.plugins.JavaPluginExtension;
import org.gradle.api.tasks.TaskAction;
import org.gradle.api.tasks.options.Option;

import net.fabricmc.loom.LoomGradleExtension;
import net.fabricmc.loom.api.mappings.layered.MappingsNamespace;
import net.fabricmc.loom.api.mappings.layered.spec.LayeredMappingSpecBuilder;
import net.fabricmc.loom.configuration.providers.mappings.LayeredMappingsDependency;
import net.fabricmc.loom.configuration.providers.mappings.MappingsProviderImpl;
import net.fabricmc.loom.util.SourceRemapper;
import net.fabricmc.lorenztiny.TinyMappingsJoiner;
import net.fabricmc.mappingio.MappingReader;
import net.fabricmc.mappingio.tree.MemoryMappingTree;

public class MigrateMappingsTask extends AbstractLoomTask {
	private Path inputDir;
	private Path outputDir;
	private String mappings;

	public MigrateMappingsTask() {
		inputDir = getProject().file("src/main/java").toPath();
		outputDir = getProject().file("remappedSrc").toPath();
	}

	@Option(option = "input", description = "Java source file directory")
	public void setInputDir(String inputDir) {
		this.inputDir = getProject().file(inputDir).toPath();
	}

	@Option(option = "output", description = "Remapped source output directory")
	public void setOutputDir(String outputDir) {
		this.outputDir = getProject().file(outputDir).toPath();
	}

	@Option(option = "mappings", description = "Target mappings")
	public void setMappings(String mappings) {
		this.mappings = mappings;
	}

	@TaskAction
	public void doTask() throws Throwable {
		Project project = getProject();
		LoomGradleExtension extension = getExtension();

		project.getLogger().info(":loading mappings");

		if (!Files.exists(inputDir) || !Files.isDirectory(inputDir)) {
			throw new IllegalArgumentException("Could not find input directory: " + inputDir.toAbsolutePath());
		}

		Files.createDirectories(outputDir);

		File mappings = loadMappings();
		MappingsProviderImpl mappingsProvider = extension.getMappingsProvider();

		try {
			MemoryMappingTree currentMappings = mappingsProvider.getMappings();
			MemoryMappingTree targetMappings = getMappings(mappings);
<<<<<<< HEAD
			migrateMappings(project, extension, extension.getMinecraftMappedProvider(), inputDir, outputDir, currentMappings, targetMappings);
=======
			migrateMappings(project, extension, inputDir, outputDir, currentMappings, targetMappings);
>>>>>>> e9d1f005
			project.getLogger().lifecycle(":remapped project written to " + outputDir.toAbsolutePath());
		} catch (IOException e) {
			throw new IllegalArgumentException("Error while loading mappings", e);
		}
	}

	private File loadMappings() {
		Project project = getProject();

		if (mappings == null || mappings.isEmpty()) {
			throw new IllegalArgumentException("No mappings were specified. Use --mappings=\"\" to specify target mappings");
		}

		Set<File> files;

		try {
			if (mappings.startsWith("net.minecraft:mappings:") || mappings.startsWith("net.mojang.minecraft:mappings:")) {
				if (!mappings.endsWith(":" + LoomGradleExtension.get(project).getMinecraftProvider().minecraftVersion())) {
					throw new UnsupportedOperationException("Migrating Mojang mappings is currently only supported for the specified minecraft version");
				}

				LayeredMappingsDependency dep = (LayeredMappingsDependency) getExtension().layered(LayeredMappingSpecBuilder::officialMojangMappings);
				files = dep.resolve();
			} else {
				Dependency dependency = project.getDependencies().create(mappings);
				files = project.getConfigurations().detachedConfiguration(dependency).resolve();
			}
		} catch (IllegalDependencyNotation ignored) {
			project.getLogger().info("Could not locate mappings, presuming V2 Yarn");

			try {
				files = project.getConfigurations().detachedConfiguration(project.getDependencies().module(ImmutableMap.of("group", "net.fabricmc", "name", "yarn", "version", mappings, "classifier", "v2"))).resolve();
			} catch (GradleException ignored2) {
				project.getLogger().info("Could not locate mappings, presuming V1 Yarn");
				files = project.getConfigurations().detachedConfiguration(project.getDependencies().module(ImmutableMap.of("group", "net.fabricmc", "name", "yarn", "version", mappings))).resolve();
			}
		}

		if (files.isEmpty()) {
			throw new IllegalArgumentException("Mappings could not be found");
		}

		return Iterables.getOnlyElement(files);
	}

	private static MemoryMappingTree getMappings(File mappings) throws IOException {
		MemoryMappingTree mappingTree = new MemoryMappingTree();

		try (FileSystem fileSystem = FileSystems.newFileSystem(mappings.toPath(), (ClassLoader) null)) {
			MappingReader.read(fileSystem.getPath("mappings/mappings.tiny"), mappingTree);
		}

		return mappingTree;
	}

<<<<<<< HEAD
	private static void migrateMappings(Project project, LoomGradleExtension extension, MinecraftMappedProvider minecraftMappedProvider,
			Path inputDir, Path outputDir, MemoryMappingTree currentMappings, MemoryMappingTree targetMappings
=======
	private static void migrateMappings(Project project, LoomGradleExtension extension,
										Path inputDir, Path outputDir, MemoryMappingTree currentMappings, MemoryMappingTree targetMappings
>>>>>>> e9d1f005
	) throws IOException {
		project.getLogger().info(":joining mappings");

		MappingSet mappingSet = new TinyMappingsJoiner(
				currentMappings, MappingsNamespace.NAMED.toString(),
				targetMappings, MappingsNamespace.NAMED.toString(),
				MappingsNamespace.INTERMEDIARY.toString()
		).read();

		project.getLogger().lifecycle(":remapping");
		Mercury mercury = SourceRemapper.createMercuryWithClassPath(project, false);

		final JavaVersion javaVersion = project.getExtensions().getByType(JavaPluginExtension.class).getSourceCompatibility();
		mercury.setSourceCompatibility(javaVersion.toString());

		for (Path intermediaryJar : extension.getMinecraftJars(MappingsNamespace.INTERMEDIARY)) {
			mercury.getClassPath().add(intermediaryJar);
		}

		for (Path intermediaryJar : extension.getMinecraftJars(MappingsNamespace.NAMED)) {
			mercury.getClassPath().add(intermediaryJar);
		}

		if (extension.isForge()) {
			mercury.getClassPath().add(minecraftMappedProvider.getSrgJar().toPath());

			if (extension.isForgeAndNotOfficial()) {
				mercury.getClassPath().add(minecraftMappedProvider.getForgeMappedJar().toPath());
				mercury.getClassPath().add(minecraftMappedProvider.getForgeIntermediaryJar().toPath());
				mercury.getClassPath().add(minecraftMappedProvider.getForgeSrgJar().toPath());
			}
		}

		mercury.getProcessors().add(MercuryRemapper.create(mappingSet));

		try {
			mercury.rewrite(inputDir, outputDir);
		} catch (Exception e) {
			project.getLogger().warn("Could not remap fully!", e);
		}

		project.getLogger().info(":cleaning file descriptors");
		System.gc();
	}
}<|MERGE_RESOLUTION|>--- conflicted
+++ resolved
@@ -100,11 +100,7 @@
 		try {
 			MemoryMappingTree currentMappings = mappingsProvider.getMappings();
 			MemoryMappingTree targetMappings = getMappings(mappings);
-<<<<<<< HEAD
-			migrateMappings(project, extension, extension.getMinecraftMappedProvider(), inputDir, outputDir, currentMappings, targetMappings);
-=======
-			migrateMappings(project, extension, inputDir, outputDir, currentMappings, targetMappings);
->>>>>>> e9d1f005
+			migrateMappings(project, extension, extension, inputDir, outputDir, currentMappings, targetMappings);
 			project.getLogger().lifecycle(":remapped project written to " + outputDir.toAbsolutePath());
 		} catch (IOException e) {
 			throw new IllegalArgumentException("Error while loading mappings", e);
@@ -160,13 +156,8 @@
 		return mappingTree;
 	}
 
-<<<<<<< HEAD
-	private static void migrateMappings(Project project, LoomGradleExtension extension, MinecraftMappedProvider minecraftMappedProvider,
-			Path inputDir, Path outputDir, MemoryMappingTree currentMappings, MemoryMappingTree targetMappings
-=======
 	private static void migrateMappings(Project project, LoomGradleExtension extension,
 										Path inputDir, Path outputDir, MemoryMappingTree currentMappings, MemoryMappingTree targetMappings
->>>>>>> e9d1f005
 	) throws IOException {
 		project.getLogger().info(":joining mappings");
 
