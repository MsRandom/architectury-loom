--- conflicted
+++ resolved
@@ -39,13 +39,10 @@
 import java.util.Collections;
 import java.util.LinkedHashSet;
 import java.util.List;
-<<<<<<< HEAD
+import java.util.Set;
 import java.util.Map;
 import java.util.Objects;
 import java.util.Optional;
-=======
-import java.util.Set;
->>>>>>> 98731532
 
 import com.google.common.base.Preconditions;
 import com.google.common.collect.ImmutableMap;
@@ -67,11 +64,8 @@
 import org.gradle.api.tasks.InputFile;
 import org.gradle.api.tasks.TaskAction;
 import org.gradle.jvm.tasks.Jar;
-<<<<<<< HEAD
+import org.jetbrains.annotations.ApiStatus;
 import org.jetbrains.annotations.Nullable;
-=======
-import org.jetbrains.annotations.ApiStatus;
->>>>>>> 98731532
 import org.zeroturnaround.zip.ZipUtil;
 
 import net.fabricmc.loom.LoomGradleExtension;
@@ -84,14 +78,11 @@
 import net.fabricmc.loom.build.nesting.NestedJarProvider;
 import net.fabricmc.loom.configuration.accesswidener.AccessWidenerJarProcessor;
 import net.fabricmc.loom.configuration.providers.mappings.MappingsProvider;
-<<<<<<< HEAD
+import net.fabricmc.loom.util.Constants;
 import net.fabricmc.loom.util.LoggerFilter;
-=======
-import net.fabricmc.loom.util.Constants;
->>>>>>> 98731532
 import net.fabricmc.loom.util.TinyRemapperMappingsHelper;
 import net.fabricmc.loom.util.gradle.GradleSupport;
-<<<<<<< HEAD
+import net.fabricmc.loom.util.ZipReprocessorUtil;
 import net.fabricmc.mapping.tree.ClassDef;
 import net.fabricmc.mapping.tree.FieldDef;
 import net.fabricmc.mapping.tree.MethodDef;
@@ -99,10 +90,6 @@
 import net.fabricmc.stitch.util.Pair;
 import net.fabricmc.tinyremapper.IMappingProvider;
 import net.fabricmc.tinyremapper.OutputConsumerPath;
-=======
-import net.fabricmc.loom.util.ZipReprocessorUtil;
-import net.fabricmc.stitch.util.Pair;
->>>>>>> 98731532
 import net.fabricmc.tinyremapper.TinyRemapper;
 import net.fabricmc.tinyremapper.TinyUtils;
 
@@ -135,184 +122,21 @@
 
 	@TaskAction
 	public void doTask() throws Throwable {
-<<<<<<< HEAD
-		if (jarRemapper == null) {
-			doSingleRemap();
-		} else {
-			scheduleRemap();
-		}
-	}
-
-	public void doSingleRemap() throws Throwable {
-		Project project = getProject();
-		LoomGradleExtension extension = project.getExtensions().getByType(LoomGradleExtension.class);
-		Path input = this.getInput().getAsFile().get().toPath();
-		Path output = this.getArchivePath().toPath();
-
-		if (!Files.exists(input)) {
-			throw new FileNotFoundException(input.toString());
-		}
-
-		MappingsProvider mappingsProvider = extension.getMappingsProvider();
-
-		String fromM = this.fromM.get();
-		String toM = this.toM.get();
-
-		Path[] classpath = getRemapClasspath();
-
-		LoggerFilter.replaceSystemOut();
-		TinyRemapper.Builder remapperBuilder = TinyRemapper.newRemapper();
-		remapperBuilder.logger(getProject().getLogger()::lifecycle);
-		remapperBuilder = remapperBuilder.withMappings(TinyRemapperMappingsHelper.create(extension.isForge() ? mappingsProvider.getMappingsWithSrg() : mappingsProvider.getMappings(), fromM, toM, false));
-
-		for (File mixinMapFile : extension.getAllMixinMappings()) {
-			if (mixinMapFile.exists()) {
-				IMappingProvider provider = TinyUtils.createTinyMappingProvider(mixinMapFile.toPath(), fromM, "intermediary");
-				remapperBuilder = remapperBuilder.withMappings(extension.isForge() ? remapToSrg(extension, provider) : provider);
-			}
-		}
-
-		// Apply any requested options to tiny remapper
-		for (Action<TinyRemapper.Builder> remapOption : this.remapOptions) {
-			remapOption.execute(remapperBuilder);
-		}
-
-		project.getLogger().info(":remapping " + input.getFileName());
-
-		StringBuilder rc = new StringBuilder("Remap classpath: ");
-
-		for (Path p : classpath) {
-			rc.append("\n - ").append(p.toString());
-		}
-=======
 		boolean singleRemap = false;
->>>>>>> 98731532
 
 		if (jarRemapper == null) {
 			singleRemap = true;
 			jarRemapper = new JarRemapper();
 		}
 
-<<<<<<< HEAD
-		if (extension.isForge()) {
-			try (FileSystem fs = FileSystems.newFileSystem(URI.create("jar:" + output.toUri()), ImmutableMap.of("create", false))) {
-				Path refmapPath = fs.getPath(extension.getRefmapName());
-
-				if (Files.exists(refmapPath)) {
-					try (Reader refmapReader = Files.newBufferedReader(refmapPath, StandardCharsets.UTF_8)) {
-						Gson gson = new GsonBuilder().disableHtmlEscaping().setPrettyPrinting().create();
-						JsonObject refmapElement = gson.fromJson(refmapReader, JsonObject.class);
-						refmapElement = RefmapRemapper.remap(new Remapper() {
-							ReferenceRemapper remapper = createReferenceRemapper(extension);
-
-							@Override
-							@Nullable
-							public MappingsRemapper remapMappings() {
-								return className -> remapper;
-							}
-
-							@Override
-							@Nullable
-							public Map.Entry<String, @Nullable MappingsRemapper> remapMappingsData(String data) {
-								if (Objects.equals(data, "named:intermediary")) {
-									return new AbstractMap.SimpleEntry<>("searge", remapMappings());
-								}
-
-								return null;
-							}
-						}, refmapElement);
-						Files.delete(refmapPath);
-						Files.write(refmapPath, gson.toJson(refmapElement).getBytes(StandardCharsets.UTF_8));
-					}
-				}
-			}
-		}
-
-		if (getAddNestedDependencies().getOrElse(false)) {
-			if (NestedJars.addNestedJars(project, output)) {
-				project.getLogger().debug("Added nested jar paths to mod json");
-			}
-		}
-=======
 		scheduleRemap(singleRemap || getProject().getExtensions().getByType(LoomGradleExtension.class).isRootProject());
->>>>>>> 98731532
 
 		if (singleRemap) {
 			jarRemapper.remap();
 		}
 	}
 
-<<<<<<< HEAD
-	private ReferenceRemapper createReferenceRemapper(LoomGradleExtension extension) throws IOException {
-		TinyTree srg = extension.getMappingsProvider().getMappingsWithSrg();
-
-		return new SimpleReferenceRemapper(new SimpleReferenceRemapper.Remapper() {
-			@Override
-			@Nullable
-			public String mapClass(String value) {
-				return srg.getClasses().stream()
-						.filter(classDef -> Objects.equals(classDef.getName("intermediary"), value))
-						.findFirst()
-						.map(classDef -> classDef.getName("srg"))
-						.orElse(null);
-			}
-
-			@Override
-			@Nullable
-			public String mapMethod(@Nullable String className, String methodName, String methodDescriptor) {
-				if (className != null) {
-					Optional<ClassDef> classDef = srg.getClasses().stream()
-							.filter(c -> Objects.equals(c.getName("intermediary"), className))
-							.findFirst();
-
-					if (classDef.isPresent()) {
-						for (MethodDef methodDef : classDef.get().getMethods()) {
-							if (Objects.equals(methodDef.getName("intermediary"), methodName) && Objects.equals(methodDef.getDescriptor("intermediary"), methodDescriptor)) {
-								return methodDef.getName("srg");
-							}
-						}
-					}
-				}
-
-				return srg.getClasses().stream()
-						.flatMap(classDef -> classDef.getMethods().stream())
-						.filter(methodDef -> Objects.equals(methodDef.getName("intermediary"), methodName) && Objects.equals(methodDef.getDescriptor("intermediary"), methodDescriptor))
-						.findFirst()
-						.map(methodDef -> methodDef.getName("srg"))
-						.orElse(null);
-			}
-
-			@Override
-			@Nullable
-			public String mapField(@Nullable String className, String fieldName, String fieldDescriptor) {
-				if (className != null) {
-					Optional<ClassDef> classDef = srg.getClasses().stream()
-							.filter(c -> Objects.equals(c.getName("intermediary"), className))
-							.findFirst();
-
-					if (classDef.isPresent()) {
-						for (FieldDef fieldDef : classDef.get().getFields()) {
-							if (Objects.equals(fieldDef.getName("intermediary"), fieldName) && Objects.equals(fieldDef.getDescriptor("intermediary"), fieldDescriptor)) {
-								return fieldDef.getName("srg");
-							}
-						}
-					}
-				}
-
-				return srg.getClasses().stream()
-						.flatMap(classDef -> classDef.getFields().stream())
-						.filter(fieldDef -> Objects.equals(fieldDef.getName("intermediary"), fieldName) && Objects.equals(fieldDef.getDescriptor("intermediary"), fieldDescriptor))
-						.findFirst()
-						.map(fieldDef -> fieldDef.getName("srg"))
-						.orElse(null);
-			}
-		});
-	}
-
-	public void scheduleRemap() throws Throwable {
-=======
 	public void scheduleRemap(boolean isMainRemapTask) throws Throwable {
->>>>>>> 98731532
 		Project project = getProject();
 		LoomGradleExtension extension = project.getExtensions().getByType(LoomGradleExtension.class);
 		Path input = this.getInput().getAsFile().get().toPath();
@@ -394,7 +218,25 @@
 				});
 	}
 
-<<<<<<< HEAD
+	private NestedJarProvider getNestedJarProvider() {
+		Configuration includeConfiguration = getProject().getConfigurations().getByName(Constants.Configurations.INCLUDE);
+
+		if (!addDefaultNestedDependencies.getOrElse(true)) {
+			return new NestedJarPathProvider(nestedPaths);
+		}
+
+		NestedJarProvider baseProvider = NestedDependencyProvider.createNestedDependencyProviderFromConfiguration(getProject(), includeConfiguration);
+
+		if (nestedPaths.isEmpty()) {
+			return baseProvider;
+		}
+
+		return new MergedNestedJarProvider(
+				baseProvider,
+				new NestedJarPathProvider(nestedPaths)
+		);
+	}
+
 	private IMappingProvider remapToSrg(LoomGradleExtension extension, IMappingProvider parent) throws IOException {
 		TinyTree srg = extension.getMappingsProvider().getMappingsWithSrg();
 
@@ -444,25 +286,6 @@
 				}
 			});
 		};
-=======
-	private NestedJarProvider getNestedJarProvider() {
-		Configuration includeConfiguration = getProject().getConfigurations().getByName(Constants.Configurations.INCLUDE);
-
-		if (!addDefaultNestedDependencies.getOrElse(true)) {
-			return new NestedJarPathProvider(nestedPaths);
-		}
-
-		NestedJarProvider baseProvider = NestedDependencyProvider.createNestedDependencyProviderFromConfiguration(getProject(), includeConfiguration);
-
-		if (nestedPaths.isEmpty()) {
-			return baseProvider;
-		}
-
-		return new MergedNestedJarProvider(
-				baseProvider,
-				new NestedJarPathProvider(nestedPaths)
-		);
->>>>>>> 98731532
 	}
 
 	private Path[] getRemapClasspath() {
@@ -512,22 +335,21 @@
 		return this;
 	}
 
-<<<<<<< HEAD
-	@Input
-	public Property<String> getFromM() {
-		return fromM;
-	}
-
-	@Input
-	public Property<String> getToM() {
-		return toM;
-=======
 	@ApiStatus.Experimental // This only allows mod jars, proceed with care when trying to pass in configurations with projects, or something that depends on a task.
 	public RemapJarTask include(Object... paths) {
 		Collections.addAll(nestedPaths, paths);
 		this.addNestedDependencies.set(true);
 
 		return this;
->>>>>>> 98731532
+	}
+
+	@Input
+	public Property<String> getFromM() {
+		return fromM;
+	}
+
+	@Input
+	public Property<String> getToM() {
+		return toM;
 	}
 }