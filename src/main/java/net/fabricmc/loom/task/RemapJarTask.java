/*
 * This file is part of fabric-loom, licensed under the MIT License (MIT).
 *
 * Copyright (c) 2016-2021 FabricMC
 *
 * Permission is hereby granted, free of charge, to any person obtaining a copy
 * of this software and associated documentation files (the "Software"), to deal
 * in the Software without restriction, including without limitation the rights
 * to use, copy, modify, merge, publish, distribute, sublicense, and/or sell
 * copies of the Software, and to permit persons to whom the Software is
 * furnished to do so, subject to the following conditions:
 *
 * The above copyright notice and this permission notice shall be included in all
 * copies or substantial portions of the Software.
 *
 * THE SOFTWARE IS PROVIDED "AS IS", WITHOUT WARRANTY OF ANY KIND, EXPRESS OR
 * IMPLIED, INCLUDING BUT NOT LIMITED TO THE WARRANTIES OF MERCHANTABILITY,
 * FITNESS FOR A PARTICULAR PURPOSE AND NONINFRINGEMENT. IN NO EVENT SHALL THE
 * AUTHORS OR COPYRIGHT HOLDERS BE LIABLE FOR ANY CLAIM, DAMAGES OR OTHER
 * LIABILITY, WHETHER IN AN ACTION OF CONTRACT, TORT OR OTHERWISE, ARISING FROM,
 * OUT OF OR IN CONNECTION WITH THE SOFTWARE OR THE USE OR OTHER DEALINGS IN THE
 * SOFTWARE.
 */

package net.fabricmc.loom.task;

<<<<<<< HEAD
import java.io.BufferedReader;
import java.io.File;
import java.io.FileNotFoundException;
import java.io.IOException;
import java.io.InputStream;
import java.io.OutputStream;
import java.io.Writer;
import java.nio.charset.StandardCharsets;
import java.nio.file.FileAlreadyExistsException;
import java.nio.file.FileSystem;
=======
import java.io.ByteArrayInputStream;
import java.io.ByteArrayOutputStream;
import java.io.File;
import java.io.FileNotFoundException;
import java.io.IOException;
import java.io.UncheckedIOException;
>>>>>>> 5c190cc3
import java.nio.file.Files;
import java.nio.file.NoSuchFileException;
import java.nio.file.Path;
import java.util.ArrayList;
import java.util.Collections;
import java.util.LinkedHashSet;
import java.util.List;
<<<<<<< HEAD
import java.util.Objects;
=======
import java.util.Map;
>>>>>>> 5c190cc3
import java.util.Set;
import java.util.jar.Manifest;

import com.google.common.base.Preconditions;
import dev.architectury.tinyremapper.IMappingProvider;
import dev.architectury.tinyremapper.TinyRemapper;
import dev.architectury.tinyremapper.TinyUtils;
import dev.architectury.tinyremapper.extension.mixin.MixinExtension;
import org.cadixdev.at.AccessTransformSet;
import org.cadixdev.at.io.AccessTransformFormats;
import org.cadixdev.lorenz.MappingSet;
import org.gradle.api.Action;
import org.gradle.api.Project;
import org.gradle.api.artifacts.Configuration;
import org.gradle.api.file.FileCollection;
import org.gradle.api.file.RegularFileProperty;
import org.gradle.api.plugins.JavaPlugin;
import org.gradle.api.provider.Property;
import org.gradle.api.provider.SetProperty;
import org.gradle.api.tasks.Input;
import org.gradle.api.tasks.InputFile;
import org.gradle.api.tasks.TaskAction;
import org.gradle.jvm.tasks.Jar;
import org.jetbrains.annotations.ApiStatus;

import net.fabricmc.loom.LoomGradleExtension;
import net.fabricmc.loom.build.JarRemapper;
import net.fabricmc.loom.build.MixinRefmapHelper;
import net.fabricmc.loom.build.nesting.EmptyNestedJarProvider;
import net.fabricmc.loom.build.nesting.JarNester;
import net.fabricmc.loom.build.nesting.MergedNestedJarProvider;
import net.fabricmc.loom.build.nesting.NestedDependencyProvider;
import net.fabricmc.loom.build.nesting.NestedJarPathProvider;
import net.fabricmc.loom.build.nesting.NestedJarProvider;
import net.fabricmc.loom.configuration.JarManifestConfiguration;
import net.fabricmc.loom.configuration.accesswidener.AccessWidenerFile;
import net.fabricmc.loom.configuration.accesswidener.AccessWidenerJarProcessor;
import net.fabricmc.loom.configuration.providers.mappings.MappingsProviderImpl;
import net.fabricmc.loom.util.Constants;
import net.fabricmc.loom.util.FileSystemUtil;
import net.fabricmc.loom.util.LfWriter;
import net.fabricmc.loom.util.SourceRemapper;
import net.fabricmc.loom.util.TinyRemapperHelper;
import net.fabricmc.loom.util.ZipReprocessorUtil;
<<<<<<< HEAD
import net.fabricmc.loom.util.aw2at.Aw2At;
import net.fabricmc.lorenztiny.TinyMappingsReader;
import net.fabricmc.mappingio.tree.MappingTree;
=======
import net.fabricmc.loom.util.ZipUtils;
>>>>>>> 5c190cc3
import net.fabricmc.stitch.util.Pair;

public class RemapJarTask extends Jar {
	private static final String MANIFEST_PATH = "META-INF/MANIFEST.MF";

	private final RegularFileProperty input;
	private final Property<Boolean> addNestedDependencies;
	private final Property<Boolean> addDefaultNestedDependencies;
	private final Property<Boolean> remapAccessWidener;
	private final List<Action<TinyRemapper.Builder>> remapOptions = new ArrayList<>();
	private final Property<String> fromM;
	private final Property<String> toM;
	private final SetProperty<String> atAccessWideners;
	public JarRemapper jarRemapper;
	private FileCollection classpath;
	private final Set<Object> nestedPaths = new LinkedHashSet<>();

	public RemapJarTask() {
		super();
		LoomGradleExtension extension = LoomGradleExtension.get(getProject());
		input = getProject().getObjects().fileProperty();
		addNestedDependencies = getProject().getObjects().property(Boolean.class)
				.convention(false);
		addDefaultNestedDependencies = getProject().getObjects().property(Boolean.class)
				.convention(true);
		remapAccessWidener = getProject().getObjects().property(Boolean.class)
				.convention(false);
		fromM = getProject().getObjects().property(String.class)
				.convention("named");
		toM = getProject().getObjects().property(String.class)
				.convention(SourceRemapper.intermediary(getProject()));
		atAccessWideners = getProject().getObjects().setProperty(String.class)
				.empty();

		if (!extension.getMixin().getUseLegacyMixinAp().get()) {
			remapOptions.add(b -> b.extension(new MixinExtension()));
		}
	}

	@TaskAction
	public void doTask() throws Throwable {
		boolean singleRemap = false;

		if (jarRemapper == null) {
			singleRemap = true;
			jarRemapper = new JarRemapper();
		}

		scheduleRemap(singleRemap || LoomGradleExtension.get(getProject()).isRootProject());

		if (singleRemap) {
			jarRemapper.remap(getProject());
		}

		convertAwToAt();
	}

	public void scheduleRemap(boolean isMainRemapTask) throws Throwable {
		Project project = getProject();
		LoomGradleExtension extension = LoomGradleExtension.get(getProject());
		Path input = this.getInput().getAsFile().get().toPath();
		Path output = this.getArchivePath().toPath();

		if (!Files.exists(input)) {
			throw new FileNotFoundException(input.toString());
		}

		MappingsProviderImpl mappingsProvider = extension.getMappingsProvider();

		String fromM = this.fromM.get();
		String toM = this.toM.get();

		if (isMainRemapTask) {
			jarRemapper.addToClasspath(getRemapClasspath());

			jarRemapper.addMappings(TinyRemapperHelper.create((fromM.equals("srg") || toM.equals("srg")) && extension.shouldGenerateSrgTiny() ? mappingsProvider.getMappingsWithSrg() : mappingsProvider.getMappings(), fromM, toM, false));
		}

		for (File mixinMapFile : extension.getAllMixinMappings()) {
			if (mixinMapFile.exists()) {
				IMappingProvider provider = TinyUtils.createTinyMappingProvider(mixinMapFile.toPath(), fromM, "intermediary");
				jarRemapper.addMappings(!toM.equals("intermediary") ? remapToSrg(extension, provider, "intermediary", toM) : provider);
			}
		}

		// Add remap options to the jar remapper
		jarRemapper.addOptions(this.remapOptions);

		project.getLogger().info(":scheduling remap " + input.getFileName() + " from " + fromM + " to " + toM);

		NestedJarProvider nestedJarProvider = getNestedJarProvider();
		nestedJarProvider.prepare(getProject());

		jarRemapper.scheduleRemap(input, output)
				.supplyAccessWidener((remapData, remapper) -> {
					if (getRemapAccessWidener().getOrElse(false) && extension.getAccessWidenerPath().isPresent()) {
						AccessWidenerJarProcessor accessWidenerJarProcessor = extension.getJarProcessorManager().getByType(AccessWidenerJarProcessor.class);
						byte[] data;

						try {
							data = accessWidenerJarProcessor.getRemappedAccessWidener(remapper, toM);
						} catch (IOException e) {
							throw new RuntimeException("Failed to remap access widener", e);
						}

						AccessWidenerFile awFile = AccessWidenerFile.fromModJar(remapData.input);
						Preconditions.checkNotNull(awFile, "Failed to find accessWidener in fabric.mod.json: " + remapData.input);

						return Pair.of(awFile.name(), data);
					}

					return null;
				})
				.complete((data, accessWidener) -> {
					if (!Files.exists(output)) {
						throw new RuntimeException("Failed to remap " + input + " to " + output + " - file missing!");
					}

					if (extension.getMixin().getUseLegacyMixinAp().get()) {
						if (MixinRefmapHelper.addRefmapName(project, output)) {
							project.getLogger().debug("Transformed mixin reference maps in output JAR!");
						}
					} else if (extension.isForge()) {
						throw new RuntimeException("Forge must have useLegacyMixinAp enabled");
					}

					if (getAddNestedDependencies().getOrElse(false)) {
						JarNester.nestJars(nestedJarProvider.provide(), output.toFile(), project.getLogger());
					}

					if (accessWidener != null) {
						try {
							ZipUtils.replace(data.output, accessWidener.getLeft(), accessWidener.getRight());
						} catch (IOException e) {
							throw new UncheckedIOException("Failed to replace access widener in output jar", e);
						}
					}

<<<<<<< HEAD
					if (!extension.isForge()) {
						// Add data to the manifest
						boolean transformed = ZipUtil.transformEntries(data.output.toFile(), new ZipEntryTransformerEntry[] {
								new ZipEntryTransformerEntry(MANIFEST_PATH, new StreamZipEntryTransformer() {
									@Override
									protected void transform(ZipEntry zipEntry, InputStream in, OutputStream out) throws IOException {
										var manifest = new Manifest(in);
										var manifestConfiguration = new JarManifestConfiguration(project);

										manifestConfiguration.configure(manifest);
										manifest.getMainAttributes().putValue("Fabric-Mapping-Namespace", toM);

										manifest.write(out);
									}
								})
						});
						Preconditions.checkArgument(transformed, "Failed to transform jar manifest");
=======
					// Add data to the manifest
					try {
						int count = ZipUtils.transform(data.output, Map.of(MANIFEST_PATH, bytes -> {
							var manifest = new Manifest(new ByteArrayInputStream(bytes));
							var manifestConfiguration = new JarManifestConfiguration(project);

							manifestConfiguration.configure(manifest);
							manifest.getMainAttributes().putValue("Fabric-Mapping-Namespace", toM);

							ByteArrayOutputStream out = new ByteArrayOutputStream();
							manifest.write(out);
							return out.toByteArray();
						}));

						Preconditions.checkState(count > 0, "Did not transform any jar manifest");
					} catch (IOException e) {
						throw new UncheckedIOException("Failed to transform jar manifest", e);
>>>>>>> 5c190cc3
					}

					if (isReproducibleFileOrder() || !isPreserveFileTimestamps()) {
						try {
							ZipReprocessorUtil.reprocessZip(output.toFile(), isReproducibleFileOrder(), isPreserveFileTimestamps());
						} catch (IOException e) {
							throw new RuntimeException("Failed to re-process jar", e);
						}
					}
				});
	}

	private NestedJarProvider getNestedJarProvider() {
		if (!LoomGradleExtension.get(getProject()).supportsInclude()) {
			return EmptyNestedJarProvider.INSTANCE;
		}

		Configuration includeConfiguration = getProject().getConfigurations().getByName(Constants.Configurations.INCLUDE);

		if (!addDefaultNestedDependencies.getOrElse(true)) {
			return new NestedJarPathProvider(nestedPaths);
		}

		NestedJarProvider baseProvider = NestedDependencyProvider.createNestedDependencyProviderFromConfiguration(getProject(), includeConfiguration);

		if (nestedPaths.isEmpty()) {
			return baseProvider;
		}

		return new MergedNestedJarProvider(
				baseProvider,
				new NestedJarPathProvider(nestedPaths)
		);
	}

	private IMappingProvider remapToSrg(LoomGradleExtension extension, IMappingProvider parent, String from, String to) throws IOException {
		MappingTree mappings = (from.equals("srg") || to.equals("srg")) && extension.shouldGenerateSrgTiny() ? extension.getMappingsProvider().getMappingsWithSrg() : extension.getMappingsProvider().getMappings();

		return sink -> {
			parent.load(new IMappingProvider.MappingAcceptor() {
				@Override
				public void acceptClass(String srcName, String dstName) {
					String srgName = mappings.getClasses()
							.stream()
							.filter(it -> Objects.equals(it.getName(from), dstName))
							.findFirst()
							.map(it -> it.getName(to))
							.orElse(dstName);
					sink.acceptClass(srcName, srgName);
				}

				@Override
				public void acceptMethod(IMappingProvider.Member method, String dstName) {
					String srgName = mappings.getClasses()
							.stream()
							.flatMap(it -> it.getMethods().stream())
							.filter(it -> Objects.equals(it.getName(from), dstName))
							.findFirst()
							.map(it -> it.getName(to))
							.orElse(dstName);
					sink.acceptMethod(method, srgName);
				}

				@Override
				public void acceptField(IMappingProvider.Member field, String dstName) {
					String srgName = mappings.getClasses()
							.stream()
							.flatMap(it -> it.getFields().stream())
							.filter(it -> Objects.equals(it.getName(from), dstName))
							.findFirst()
							.map(it -> it.getName(to))
							.orElse(dstName);
					sink.acceptField(field, srgName);
				}

				@Override
				public void acceptMethodArg(IMappingProvider.Member method, int lvIndex, String dstName) {
				}

				@Override
				public void acceptMethodVar(IMappingProvider.Member method, int lvIndex, int startOpIdx, int asmIndex, String dstName) {
				}
			});
		};
	}

	private Path[] getRemapClasspath() {
		FileCollection files = this.classpath;

		if (files == null) {
			files = getProject().getConfigurations().getByName(JavaPlugin.COMPILE_CLASSPATH_CONFIGURATION_NAME);
		}

		return files.getFiles().stream()
				.map(File::toPath)
				.filter(Files::exists)
				.toArray(Path[]::new);
	}

	private void convertAwToAt() throws IOException {
		if (!this.atAccessWideners.isPresent()) {
			return;
		}

		Set<String> atAccessWideners = this.atAccessWideners.get();

		if (atAccessWideners.isEmpty()) {
			return;
		}

		AccessTransformSet at = AccessTransformSet.create();
		File jar = getArchiveFile().get().getAsFile();

		try (FileSystemUtil.FileSystemDelegate fileSystem = FileSystemUtil.getJarFileSystem(jar, false)) {
			FileSystem fs = fileSystem.get();
			Path atPath = fs.getPath(Constants.Forge.ACCESS_TRANSFORMER_PATH);

			if (Files.exists(atPath)) {
				throw new FileAlreadyExistsException("Jar " + jar + " already contains an access transformer - cannot convert AWs!");
			}

			for (String aw : atAccessWideners) {
				Path awPath = fs.getPath(aw);

				if (Files.notExists(awPath)) {
					throw new NoSuchFileException("Could not find AW '" + aw + "' to convert into AT!");
				}

				try (BufferedReader reader = Files.newBufferedReader(awPath, StandardCharsets.UTF_8)) {
					at.merge(Aw2At.toAccessTransformSet(reader));
				}

				Files.delete(awPath);
			}

			LoomGradleExtension extension = LoomGradleExtension.get(getProject());
			MappingTree mappings = (fromM.get().equals("srg") || toM.get().equals("srg")) && extension.shouldGenerateSrgTiny() ? extension.getMappingsProvider().getMappingsWithSrg() : extension.getMappingsProvider().getMappings();

			try (TinyMappingsReader reader = new TinyMappingsReader(mappings, fromM.get(), toM.get())) {
				MappingSet mappingSet = reader.read();
				at = at.remap(mappingSet);
			}

			try (Writer writer = new LfWriter(Files.newBufferedWriter(atPath))) {
				AccessTransformFormats.FML.write(writer, at);
			}
		}
	}

	@InputFile
	public RegularFileProperty getInput() {
		return input;
	}

	@Input
	public Property<Boolean> getAddNestedDependencies() {
		return addNestedDependencies;
	}

	@Input
	public Property<Boolean> getAddDefaultNestedDependencies() {
		return addDefaultNestedDependencies;
	}

	@Input
	public Property<Boolean> getRemapAccessWidener() {
		return remapAccessWidener;
	}

	/**
	 * Gets the jar paths to the access wideners that will be converted to ATs for Forge runtime.
	 * If you specify multiple files, they will be merged into one.
	 *
	 * <p>The specified files will be converted and removed from the final jar.
	 *
	 * @return the property containing access widener paths in the final jar
	 */
	@Input
	public SetProperty<String> getAtAccessWideners() {
		return atAccessWideners;
	}

	public void remapOptions(Action<TinyRemapper.Builder> action) {
		this.remapOptions.add(action);
	}

	public RemapJarTask classpath(FileCollection collection) {
		if (this.classpath == null) {
			this.classpath = collection;
		} else {
			this.classpath = this.classpath.plus(collection);
		}

		return this;
	}

	@ApiStatus.Experimental
	// This only allows mod jars, proceed with care when trying to pass in configurations with projects, or something that depends on a task.
	public RemapJarTask include(Object... paths) {
		Collections.addAll(nestedPaths, paths);
		this.addNestedDependencies.set(true);

		return this;
	}

	@Input
	public Property<String> getFromM() {
		return fromM;
	}

	@Input
	public Property<String> getToM() {
		return toM;
	}
}<|MERGE_RESOLUTION|>--- conflicted
+++ resolved
@@ -24,25 +24,17 @@
 
 package net.fabricmc.loom.task;
 
-<<<<<<< HEAD
+import java.io.ByteArrayInputStream;
+import java.io.ByteArrayOutputStream;
 import java.io.BufferedReader;
 import java.io.File;
 import java.io.FileNotFoundException;
 import java.io.IOException;
-import java.io.InputStream;
-import java.io.OutputStream;
+import java.io.UncheckedIOException;
 import java.io.Writer;
 import java.nio.charset.StandardCharsets;
 import java.nio.file.FileAlreadyExistsException;
 import java.nio.file.FileSystem;
-=======
-import java.io.ByteArrayInputStream;
-import java.io.ByteArrayOutputStream;
-import java.io.File;
-import java.io.FileNotFoundException;
-import java.io.IOException;
-import java.io.UncheckedIOException;
->>>>>>> 5c190cc3
 import java.nio.file.Files;
 import java.nio.file.NoSuchFileException;
 import java.nio.file.Path;
@@ -50,11 +42,8 @@
 import java.util.Collections;
 import java.util.LinkedHashSet;
 import java.util.List;
-<<<<<<< HEAD
+import java.util.Map;
 import java.util.Objects;
-=======
-import java.util.Map;
->>>>>>> 5c190cc3
 import java.util.Set;
 import java.util.jar.Manifest;
 
@@ -99,13 +88,10 @@
 import net.fabricmc.loom.util.SourceRemapper;
 import net.fabricmc.loom.util.TinyRemapperHelper;
 import net.fabricmc.loom.util.ZipReprocessorUtil;
-<<<<<<< HEAD
+import net.fabricmc.loom.util.ZipUtils;
 import net.fabricmc.loom.util.aw2at.Aw2At;
 import net.fabricmc.lorenztiny.TinyMappingsReader;
 import net.fabricmc.mappingio.tree.MappingTree;
-=======
-import net.fabricmc.loom.util.ZipUtils;
->>>>>>> 5c190cc3
 import net.fabricmc.stitch.util.Pair;
 
 public class RemapJarTask extends Jar {
@@ -244,43 +230,25 @@
 						}
 					}
 
-<<<<<<< HEAD
 					if (!extension.isForge()) {
 						// Add data to the manifest
-						boolean transformed = ZipUtil.transformEntries(data.output.toFile(), new ZipEntryTransformerEntry[] {
-								new ZipEntryTransformerEntry(MANIFEST_PATH, new StreamZipEntryTransformer() {
-									@Override
-									protected void transform(ZipEntry zipEntry, InputStream in, OutputStream out) throws IOException {
-										var manifest = new Manifest(in);
+						try {
+						int count = ZipUtils.transform(data.output, Map.of(MANIFEST_PATH, bytes -> {
+										var manifest = new Manifest(new ByteArrayInputStream(bytes));
 										var manifestConfiguration = new JarManifestConfiguration(project);
 
 										manifestConfiguration.configure(manifest);
 										manifest.getMainAttributes().putValue("Fabric-Mapping-Namespace", toM);
 
+							ByteArrayOutputStream out = new ByteArrayOutputStream();
 										manifest.write(out);
-									}
-								})
-						});
-						Preconditions.checkArgument(transformed, "Failed to transform jar manifest");
-=======
-					// Add data to the manifest
-					try {
-						int count = ZipUtils.transform(data.output, Map.of(MANIFEST_PATH, bytes -> {
-							var manifest = new Manifest(new ByteArrayInputStream(bytes));
-							var manifestConfiguration = new JarManifestConfiguration(project);
-
-							manifestConfiguration.configure(manifest);
-							manifest.getMainAttributes().putValue("Fabric-Mapping-Namespace", toM);
-
-							ByteArrayOutputStream out = new ByteArrayOutputStream();
-							manifest.write(out);
 							return out.toByteArray();
 						}));
 
 						Preconditions.checkState(count > 0, "Did not transform any jar manifest");
 					} catch (IOException e) {
 						throw new UncheckedIOException("Failed to transform jar manifest", e);
->>>>>>> 5c190cc3
+									}
 					}
 
 					if (isReproducibleFileOrder() || !isPreserveFileTimestamps()) {
