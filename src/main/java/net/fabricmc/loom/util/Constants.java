--- conflicted
+++ resolved
@@ -77,7 +77,7 @@
 		public static final String MAPPINGS = "mappings";
 		public static final String MAPPINGS_FINAL = "mappingsFinal";
 		public static final String LOADER_DEPENDENCIES = "loaderLibraries";
-<<<<<<< HEAD
+		public static final String LOOM_DEVELOPMENT_DEPENDENCIES = "loomDevelopmentDependencies";
 		public static final String SRG = "srg";
 		public static final String MCP_CONFIG = "mcp";
 		public static final String FORGE = "forge";
@@ -85,9 +85,6 @@
 		public static final String FORGE_INSTALLER = "forgeInstaller";
 		public static final String FORGE_UNIVERSAL = "forgeUniversal";
 		public static final String FORGE_DEPENDENCIES = "forgeDependencies";
-=======
-		public static final String LOOM_DEVELOPMENT_DEPENDENCIES = "loomDevelopmentDependencies";
->>>>>>> 57c9a8f3
 		@Deprecated // Not to be used in gradle 7+
 		public static final String COMPILE = "compile";
 
