/*
 * This file is part of fabric-loom, licensed under the MIT License (MIT).
 *
 * Copyright (c) 2016-2021 FabricMC
 *
 * Permission is hereby granted, free of charge, to any person obtaining a copy
 * of this software and associated documentation files (the "Software"), to deal
 * in the Software without restriction, including without limitation the rights
 * to use, copy, modify, merge, publish, distribute, sublicense, and/or sell
 * copies of the Software, and to permit persons to whom the Software is
 * furnished to do so, subject to the following conditions:
 *
 * The above copyright notice and this permission notice shall be included in all
 * copies or substantial portions of the Software.
 *
 * THE SOFTWARE IS PROVIDED "AS IS", WITHOUT WARRANTY OF ANY KIND, EXPRESS OR
 * IMPLIED, INCLUDING BUT NOT LIMITED TO THE WARRANTIES OF MERCHANTABILITY,
 * FITNESS FOR A PARTICULAR PURPOSE AND NONINFRINGEMENT. IN NO EVENT SHALL THE
 * AUTHORS OR COPYRIGHT HOLDERS BE LIABLE FOR ANY CLAIM, DAMAGES OR OTHER
 * LIABILITY, WHETHER IN AN ACTION OF CONTRACT, TORT OR OTHERWISE, ARISING FROM,
 * OUT OF OR IN CONNECTION WITH THE SOFTWARE OR THE USE OR OTHER DEALINGS IN THE
 * SOFTWARE.
 */

package net.fabricmc.loom.util;

import java.util.List;

import com.google.common.collect.ImmutableList;
import org.gradle.api.plugins.JavaPlugin;
import org.objectweb.asm.Opcodes;

import net.fabricmc.loom.configuration.RemappedConfigurationEntry;
import net.fabricmc.loom.configuration.RemappedConfigurationEntry.PublishingMode;

public class Constants {
	public static final String PLUGIN_ID = "dev.architectury.loom";
	public static final String LIBRARIES_BASE = "https://libraries.minecraft.net/";
	public static final String RESOURCES_BASE = "https://resources.download.minecraft.net/";
	public static final String VERSION_MANIFESTS = "https://launchermeta.mojang.com/mc/game/version_manifest_v2.json";
	public static final String EXPERIMENTAL_VERSIONS = "https://maven.fabricmc.net/net/minecraft/experimental_versions.json";
	public static final String FABRIC_REPOSITORY = "https://maven.fabricmc.net/";

	public static final int ASM_VERSION = Opcodes.ASM9;

	public static final List<RemappedConfigurationEntry> MOD_COMPILE_ENTRIES = ImmutableList.of(
			new RemappedConfigurationEntry("modApi", JavaPlugin.API_CONFIGURATION_NAME, true, true, PublishingMode.COMPILE_AND_RUNTIME),
			new RemappedConfigurationEntry("modImplementation", JavaPlugin.IMPLEMENTATION_CONFIGURATION_NAME, true, true, PublishingMode.RUNTIME_ONLY),
			new RemappedConfigurationEntry("modCompileOnly", JavaPlugin.COMPILE_ONLY_CONFIGURATION_NAME, true, false, PublishingMode.NONE),
			new RemappedConfigurationEntry("modCompileOnlyApi", JavaPlugin.COMPILE_ONLY_API_CONFIGURATION_NAME, true, false, PublishingMode.COMPILE_ONLY),
			new RemappedConfigurationEntry("modRuntimeOnly", JavaPlugin.RUNTIME_ONLY_CONFIGURATION_NAME, false, true, PublishingMode.RUNTIME_ONLY),
			new RemappedConfigurationEntry("modLocalRuntime", Configurations.LOCAL_RUNTIME, false, true, PublishingMode.NONE)
	);

	private Constants() {
	}

	/**
	 * Constants related to configurations.
	 */
	public static final class Configurations {
		public static final String MOD_COMPILE_CLASSPATH = "modCompileClasspath";
		public static final String MOD_COMPILE_CLASSPATH_MAPPED = "modCompileClasspathMapped";
		public static final String INCLUDE = "include";
		public static final String MINECRAFT = "minecraft";
		/**
		 * The server specific configuration will be empty when using a legacy (pre 21w38a server jar)
		 * find the client only dependencies on the "minecraftLibraries" config.
		 */
		public static final String MINECRAFT_SERVER_DEPENDENCIES = "minecraftServerLibraries";
		public static final String MINECRAFT_DEPENDENCIES = "minecraftLibraries";
		public static final String MINECRAFT_RUNTIME_DEPENDENCIES = "minecraftRuntimeOnlyLibraries";
		public static final String MINECRAFT_NATIVES = "minecraftNatives";
		public static final String MINECRAFT_NAMED = "minecraftNamed";
		public static final String MAPPINGS = "mappings";
		public static final String MAPPINGS_FINAL = "mappingsFinal";
		public static final String LOADER_DEPENDENCIES = "loaderLibraries";
		public static final String LOOM_DEVELOPMENT_DEPENDENCIES = "loomDevelopmentDependencies";
		public static final String SRG = "srg";
		public static final String MCP_CONFIG = "mcp";
		public static final String FORGE = "forge";
		public static final String FORGE_USERDEV = "forgeUserdev";
		public static final String FORGE_INSTALLER = "forgeInstaller";
		public static final String FORGE_UNIVERSAL = "forgeUniversal";
		/**
		 * Forge's own dependencies. Not intended to be used by users,
		 * {@link #FORGE_RUNTIME_LIBRARY forgeRuntimeLibrary} is for that instead.
		 */
		public static final String FORGE_DEPENDENCIES = "forgeDependencies";
		public static final String FORGE_NAMED = "forgeNamed";
		/**
		 * "Extra" runtime dependencies on Forge. Contains the Minecraft resources
		 * and {@linkplain Dependencies#FORGE_RUNTIME the Architectury Loom runtime}.
		 */
		public static final String FORGE_EXTRA = "forgeExtra";
		/**
		 * The configuration used to create the Forge runtime classpath file list.
		 * Users can also directly add files to this config.
		 *
		 * @see net.fabricmc.loom.configuration.providers.forge.ForgeUserdevProvider
		 */
		public static final String FORGE_RUNTIME_LIBRARY = "forgeRuntimeLibrary";
		public static final String MAPPING_CONSTANTS = "mappingsConstants";
		public static final String UNPICK_CLASSPATH = "unpick";
		/**
		 * A configuration that behaves like {@code runtimeOnly} but is not
		 * exposed in {@code runtimeElements} to dependents. A bit like
		 * {@code testRuntimeOnly}, but for mods.
		 */
		public static final String LOCAL_RUNTIME = "localRuntime";
		public static final String NAMED_ELEMENTS = "namedElements";

		private Configurations() {
		}
	}

	/**
	 * Constants related to dependencies.
	 */
	public static final class Dependencies {
		public static final String MIXIN_COMPILE_EXTENSIONS = "net.fabricmc:fabric-mixin-compile-extensions:";
		public static final String DEV_LAUNCH_INJECTOR = "net.fabricmc:dev-launch-injector:";
		public static final String TERMINAL_CONSOLE_APPENDER = "net.minecrell:terminalconsoleappender:";
		public static final String JETBRAINS_ANNOTATIONS = "org.jetbrains:annotations:";
		public static final String NATIVE_SUPPORT = "net.fabricmc:fabric-loom-native-support:";
		public static final String JAVAX_ANNOTATIONS = "com.google.code.findbugs:jsr305:"; // I hate that I have to add these.
		public static final String FORGE_RUNTIME = "dev.architectury:architectury-loom-runtime:";
		public static final String ACCESS_TRANSFORMERS = "net.minecraftforge:accesstransformers:";

		private Dependencies() {
		}

		/**
		 * Constants for versions of dependencies.
		 */
		public static final class Versions {
			public static final String MIXIN_COMPILE_EXTENSIONS = "0.4.6";
			public static final String DEV_LAUNCH_INJECTOR = "0.2.1+build.8";
			public static final String TERMINAL_CONSOLE_APPENDER = "1.2.0";
			public static final String JETBRAINS_ANNOTATIONS = "23.0.0";
			public static final String NATIVE_SUPPORT_VERSION = "1.0.1";
			public static final String JAVAX_ANNOTATIONS = "3.0.2";
			public static final String FORGE_RUNTIME = "1.1.3";
			public static final String ACCESS_TRANSFORMERS = "3.0.1";
			public static final String ACCESS_TRANSFORMERS_NEW = "8.0.5";

			private Versions() {
			}
		}
	}

	public static final class MixinArguments {
		public static final String IN_MAP_FILE_NAMED_INTERMEDIARY = "inMapFileNamedIntermediary";
		public static final String OUT_MAP_FILE_NAMED_INTERMEDIARY = "outMapFileNamedIntermediary";
		public static final String OUT_REFMAP_FILE = "outRefMapFile";
		public static final String DEFAULT_OBFUSCATION_ENV = "defaultObfuscationEnv";

		private MixinArguments() {
		}
	}

	public static final class Knot {
		public static final String KNOT_CLIENT = "net.fabricmc.loader.launch.knot.KnotClient";
		public static final String KNOT_SERVER = "net.fabricmc.loader.launch.knot.KnotServer";

		private Knot() {
		}
	}

	public static final class TaskGroup {
		public static final String FABRIC = "loom";
		public static final String IDE = "ide";

		private TaskGroup() {
		}
	}

<<<<<<< HEAD
	public static final class Forge {
		public static final String LAUNCH_TESTING = "net.minecraftforge.userdev.LaunchTesting";
		public static final String ACCESS_TRANSFORMER_PATH = "META-INF/accesstransformer.cfg";

		private Forge() {
		}
=======
	public static final class MinecraftReleaseTimes {
		public static final String MC_20W03A = "2022-01-19T16:04:59+00:00";
>>>>>>> f113b0e3
	}
}<|MERGE_RESOLUTION|>--- conflicted
+++ resolved
@@ -175,16 +175,15 @@
 		}
 	}
 
-<<<<<<< HEAD
 	public static final class Forge {
 		public static final String LAUNCH_TESTING = "net.minecraftforge.userdev.LaunchTesting";
 		public static final String ACCESS_TRANSFORMER_PATH = "META-INF/accesstransformer.cfg";
 
 		private Forge() {
 		}
-=======
+	}
+
 	public static final class MinecraftReleaseTimes {
 		public static final String MC_20W03A = "2022-01-19T16:04:59+00:00";
->>>>>>> f113b0e3
 	}
 }