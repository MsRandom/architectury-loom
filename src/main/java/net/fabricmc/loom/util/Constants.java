--- conflicted
+++ resolved
@@ -117,15 +117,11 @@
 			public static final String MIXIN_COMPILE_EXTENSIONS = "0.4.6";
 			public static final String DEV_LAUNCH_INJECTOR = "0.2.1+build.8";
 			public static final String TERMINAL_CONSOLE_APPENDER = "1.2.0";
-<<<<<<< HEAD
-			public static final String JETBRAINS_ANNOTATIONS = "22.0.0";
+			public static final String JETBRAINS_ANNOTATIONS = "23.0.0";
 			public static final String JAVAX_ANNOTATIONS = "3.0.2";
 			public static final String FORGE_RUNTIME = "1.1.3";
 			public static final String ACCESS_TRANSFORMERS = "3.0.1";
 			public static final String ACCESS_TRANSFORMERS_NEW = "8.0.5";
-=======
-			public static final String JETBRAINS_ANNOTATIONS = "23.0.0";
->>>>>>> 4ace257c
 
 			private Versions() {
 			}
