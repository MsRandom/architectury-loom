/*
 * This file is part of fabric-loom, licensed under the MIT License (MIT).
 *
 * Copyright (c) 2016-2022 FabricMC
 *
 * Permission is hereby granted, free of charge, to any person obtaining a copy
 * of this software and associated documentation files (the "Software"), to deal
 * in the Software without restriction, including without limitation the rights
 * to use, copy, modify, merge, publish, distribute, sublicense, and/or sell
 * copies of the Software, and to permit persons to whom the Software is
 * furnished to do so, subject to the following conditions:
 *
 * The above copyright notice and this permission notice shall be included in all
 * copies or substantial portions of the Software.
 *
 * THE SOFTWARE IS PROVIDED "AS IS", WITHOUT WARRANTY OF ANY KIND, EXPRESS OR
 * IMPLIED, INCLUDING BUT NOT LIMITED TO THE WARRANTIES OF MERCHANTABILITY,
 * FITNESS FOR A PARTICULAR PURPOSE AND NONINFRINGEMENT. IN NO EVENT SHALL THE
 * AUTHORS OR COPYRIGHT HOLDERS BE LIABLE FOR ANY CLAIM, DAMAGES OR OTHER
 * LIABILITY, WHETHER IN AN ACTION OF CONTRACT, TORT OR OTHERWISE, ARISING FROM,
 * OUT OF OR IN CONNECTION WITH THE SOFTWARE OR THE USE OR OTHER DEALINGS IN THE
 * SOFTWARE.
 */

package net.fabricmc.loom.util;

import java.io.File;
import java.io.IOException;
import java.io.UncheckedIOException;
import java.nio.charset.StandardCharsets;
import java.nio.file.Path;

import com.google.gson.JsonObject;
import org.jetbrains.annotations.Nullable;

import net.fabricmc.loom.LoomGradlePlugin;

import org.gradle.api.logging.Logger;

public final class ModUtils {
	private ModUtils() {
	}

<<<<<<< HEAD
	public static boolean isMod(File input, ModPlatform platform) {
		if (platform == ModPlatform.FORGE) {
			return ZipUtils.contains(input.toPath(), "META-INF/mods.toml");
		} else if (platform == ModPlatform.QUILT) {
			return ZipUtils.contains(input.toPath(), "quilt.mod.json");
		}

		return ZipUtils.contains(input.toPath(), "fabric.mod.json");
=======
	public static boolean isMod(File file) {
		return isMod(file.toPath());
	}

	public static boolean isMod(Path input) {
		return ZipUtils.contains(input, "fabric.mod.json");
	}

	@Nullable
	public static JsonObject getFabricModJson(Path path) {
		final byte[] modJsonBytes;

		try {
			modJsonBytes = ZipUtils.unpackNullable(path, "fabric.mod.json");
		} catch (IOException e) {
			throw new UncheckedIOException("Failed to extract fabric.mod.json from " + path, e);
		}

		if (modJsonBytes == null) {
			return null;
		}

		return LoomGradlePlugin.GSON.fromJson(new String(modJsonBytes, StandardCharsets.UTF_8), JsonObject.class);
>>>>>>> 8b3bfde8
	}

	public static boolean shouldRemapMod(Logger logger, File input, Object id, ModPlatform platform, String config) {
		if (ZipUtils.contains(input.toPath(), "architectury.common.marker")) return true;
		if (isMod(input, platform)) return true;

		if (platform == ModPlatform.FORGE) {
			logger.lifecycle(":could not find forge mod in " + config + " but forcing: {}", id);
			return true;
		}

		if (platform == ModPlatform.QUILT && isMod(input, ModPlatform.FABRIC)) {
			logger.lifecycle(":found fabric mod on quilt {} in {}", id, config);
			return true;
		}

		return false;
	}
}<|MERGE_RESOLUTION|>--- conflicted
+++ resolved
@@ -31,31 +31,26 @@
 import java.nio.file.Path;
 
 import com.google.gson.JsonObject;
+import org.gradle.api.logging.Logger;
 import org.jetbrains.annotations.Nullable;
 
 import net.fabricmc.loom.LoomGradlePlugin;
-
-import org.gradle.api.logging.Logger;
 
 public final class ModUtils {
 	private ModUtils() {
 	}
 
-<<<<<<< HEAD
-	public static boolean isMod(File input, ModPlatform platform) {
+	public static boolean isMod(File file, ModPlatform platform) {
+		return isMod(file.toPath());
+	}
+
+	public static boolean isMod(Path input, ModPlatform platform) {
 		if (platform == ModPlatform.FORGE) {
 			return ZipUtils.contains(input.toPath(), "META-INF/mods.toml");
 		} else if (platform == ModPlatform.QUILT) {
 			return ZipUtils.contains(input.toPath(), "quilt.mod.json");
 		}
 
-		return ZipUtils.contains(input.toPath(), "fabric.mod.json");
-=======
-	public static boolean isMod(File file) {
-		return isMod(file.toPath());
-	}
-
-	public static boolean isMod(Path input) {
 		return ZipUtils.contains(input, "fabric.mod.json");
 	}
 
@@ -74,7 +69,6 @@
 		}
 
 		return LoomGradlePlugin.GSON.fromJson(new String(modJsonBytes, StandardCharsets.UTF_8), JsonObject.class);
->>>>>>> 8b3bfde8
 	}
 
 	public static boolean shouldRemapMod(Logger logger, File input, Object id, ModPlatform platform, String config) {
