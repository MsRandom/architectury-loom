--- conflicted
+++ resolved
@@ -172,16 +172,10 @@
 
 		MappingSet mappings = extension.getOrCreateSrcMappingCache(toNamed ? 1 : 0, () -> {
 			try {
-<<<<<<< HEAD
 				String intermediary = extension.isForge() ? "srg" : "intermediary";
 				TinyTree m = extension.isForge() ? mappingsProvider.getMappingsWithSrg() : mappingsProvider.getMappings();
-				project.getLogger().lifecycle(":loading " + (toNamed ? intermediary + " -> named" : "named -> " + intermediary) + " source mappings");
+				project.getLogger().info(":loading " + (toNamed ? intermediary + " -> named" : "named -> " + intermediary) + " source mappings");
 				return new TinyMappingsReader(m, toNamed ? intermediary : "named", toNamed ? "named" : intermediary).read();
-=======
-				TinyTree m = mappingsProvider.getMappings();
-				project.getLogger().info(":loading " + (toNamed ? "intermediary -> named" : "named -> intermediary") + " source mappings");
-				return new TinyMappingsReader(m, toNamed ? "intermediary" : "named", toNamed ? "named" : "intermediary").read();
->>>>>>> 2070aeb9
 			} catch (Exception e) {
 				throw new RuntimeException(e);
 			}
