--- conflicted
+++ resolved
@@ -50,13 +50,9 @@
 			)
 
 			// Set the version to something constant
-<<<<<<< HEAD
-			gradle.buildGradle.text = gradle.buildGradle.text.replace('Globals.baseVersion + "+" + (ENV.GITHUB_RUN_NUMBER ? "" : "local-") + getBranch()', "\"$API_VERSION\"")
+			gradle.buildGradle.text = gradle.buildGradle.text.replace('project.version + "+" + (ENV.GITHUB_RUN_NUMBER ? "" : "local-") + getBranch()', "\"$API_VERSION\"")
 										.replace('id "fabric-loom" version "0.9.50"', 'id "dev.architectury.loom"')
 										.replace('"fabric-loom"', '"dev.architectury.loom"')
-=======
-			gradle.buildGradle.text = gradle.buildGradle.text.replace('project.version + "+" + (ENV.GITHUB_RUN_NUMBER ? "" : "local-") + getBranch()', "\"$API_VERSION\"")
->>>>>>> 35afda43
 
 			def server = ServerRunner.create(gradle.projectDir, "1.17.1")
 										.withMod(gradle.getOutputFile("fabric-api-${API_VERSION}.jar"))
