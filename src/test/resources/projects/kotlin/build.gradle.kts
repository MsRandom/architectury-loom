import java.util.Properties

plugins {
<<<<<<< HEAD
	kotlin("jvm") version "1.5.21"
    id("dev.architectury.loom")
=======
	kotlin("jvm") version "1.6.10"
	kotlin("plugin.serialization") version "1.6.10"
	id("fabric-loom")
>>>>>>> e9d1f005
}

java {
	sourceCompatibility = JavaVersion.VERSION_1_8
	targetCompatibility = JavaVersion.VERSION_1_8
}

version = "0.0.1"

dependencies {
	minecraft(group = "com.mojang", name = "minecraft", version = "1.16.5")
	mappings(group = "net.fabricmc", name = "yarn", version = "1.16.5+build.5", classifier = "v2")
	modImplementation("net.fabricmc:fabric-loader:0.12.12")
	modImplementation(group = "net.fabricmc", name = "fabric-language-kotlin", version = "1.7.1+kotlin.1.6.10")
}<|MERGE_RESOLUTION|>--- conflicted
+++ resolved
@@ -1,14 +1,9 @@
 import java.util.Properties
 
 plugins {
-<<<<<<< HEAD
-	kotlin("jvm") version "1.5.21"
-    id("dev.architectury.loom")
-=======
 	kotlin("jvm") version "1.6.10"
 	kotlin("plugin.serialization") version "1.6.10"
-	id("fabric-loom")
->>>>>>> e9d1f005
+    id("dev.architectury.loom")
 }
 
 java {
